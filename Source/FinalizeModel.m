function m = FinalizeModel(m, varargin)
%FinalizeModel Update the mathematical components of the model to reflect
%   changes made to the model.
%
%   m = FinalizeModel(m, ...)
%
%   This function contains generic model processing steps. Select the 
%   appropriate additional help file below depending on the type of the model.
%
%   Model.MassActionAmount
%       help finalizeModelMassActionAmount
%
%   Model.Analytic
%       help finalizeModelAnalytic

% (c) 2015 David R Hagen & Bruce Tidor
% This work is released under the MIT license.

%% Work-up
assert(nargin >= 1, 'KroneckerBio:FinalizeModel:TooFewInputs', 'FinalizeModel requires at least 1 input argument')
assert(isscalar(m), 'KroneckerBio:FinalizeModel:MoreThanOneModel', 'The model structure must be scalar')

%% Common finalization
% Model-specific common finalization modifications
if is(m, 'Model.MassActionAmount')
    rateName = 'Parameter';
elseif is(m, 'Model.Analytic')
    rateName = 'Rate';
else
    error('KroneckerBio:AddOutput:m', 'm must be a model')
end

%% Trim m.* components to only those actually added
m.Compartments = m.Compartments(1:m.nv);
m.Seeds        = m.Seeds(1:m.ns);
m.Parameters   = m.Parameters(1:m.nk);
m.Inputs       = m.Inputs(1:m.nu);
m.States       = m.States(1:m.nx);
m.Reactions    = m.Reactions(1:m.nr);
m.Rules        = m.Rules(1:m.nz);
m.Outputs      = m.Outputs(1:m.ny);

nv = numel(m.Compartments);
nk = numel(m.Parameters);
ns = numel(m.Seeds);
nu = numel(m.Inputs);
nx = numel(m.States);
nr = numel(m.Reactions);
nz = numel(m.Rules);
ny = numel(m.Outputs);
nxu = nx + nu;

%% Extract names
v_names = vec({m.Compartments.Name});
k_names = vec({m.Parameters.Name});
s_names = vec({m.Seeds.Name});
u_names = vec({m.Inputs.Name});
x_names = vec({m.States.Name});
z_names = vec({m.Rules.Name});
r_names = vec({m.Reactions.Name});
y_names = vec({m.Outputs.Name});
xu_names = [x_names; u_names];

% Make list of all compartment.species in model
u_full_names = vec(strcat({m.Inputs.Compartment}, '.', {m.Inputs.Name}));
x_full_names = vec(strcat({m.States.Compartment}, '.', {m.States.Name}));
xu_full_names = [x_full_names; u_full_names];

% Make species - compartment index mapping
vu_names = vec({m.Inputs.Compartment});
vuInd = lookupmember(vu_names, v_names);
vx_names = vec({m.States.Compartment});
vxInd = lookupmember(vx_names, v_names);
m.vxInd = vxInd;
m.vuInd = vuInd;

%% Error for repeated components
[~, ia, ~] = unique(v_names);
v_repeated = v_names(setdiff(1:nv, ia));
assert(isempty(v_repeated), 'KroneckerBio:FinalizeModel:RepeatCompartment', 'Compartment %s not unique', cellstr2str(v_repeated))

[~, ia, ~] = unique(k_names);
k_repeated = k_names(setdiff(1:nk, ia));
assert(isempty(k_repeated), 'KroneckerBio:FinalizeModel:RepeatParameter', 'Parameter %s not unique', cellstr2str(k_repeated))

[~, ia, ~] = unique(s_names);
s_repeated = s_names(setdiff(1:ns, ia));
assert(isempty(s_repeated), 'KroneckerBio:FinalizeModel:RepeatSeed', 'Seed %s not unique', cellstr2str(s_repeated))

[~, ia, ~] = unique(xu_full_names);
xu_repeated = xu_full_names(setdiff(1:nxu, ia));
assert(isempty(xu_repeated), 'KroneckerBio:FinalizeModel:RepeatSpecies', 'Species %s not unique', cellstr2str(xu_repeated))

[~, ia, ~] = unique(y_names);
y_repeated = y_names(setdiff(1:ny, ia));
assert(isempty(y_repeated), 'KroneckerBio:FinalizeModel:RepeatOutput', 'Output %s not unique', cellstr2str(y_repeated))

%% Resolve species compartments and standardize names

    function matches = getSpeciesFromExpr(expr)
        % Needed to get species that appear in rate expression but aren't
        %   reactants or products
        % Looks for unqualified species and qualified compartment.species.
        % Names in expr must be double-quoted if they contain invalid
        %   characters. Note: this implies qualified compartment.species must
        %   always be quoted because the dot is an invalid character.
        
        % Make species lookup list, quoting things that contain invalid characters
        namesLookup = [xu_names; xu_full_names];
        for iNames = 1:length(namesLookup)
            names_i = namesLookup{iNames};
            if regexp(names_i, '[^\w.]')
                namesLookup{iNames} = ['"' names_i '"'];
            end
        end
        
        % Tokenize expression into potentially substitutable parts and see if
        %   they're valid species names
        matches = {};
        parts = regexp(expr, '[\w\.]+|"[^"]+"', 'match');
        for iPart = 1:length(parts)
            part = parts{iPart};
            if any(ismember(namesLookup, part))
                part = strrep(part, '"', ''); % strip double-quotes because parts will go into species lists, which don't require them
                matches = [matches, part];
            end
        end
    end

    function [unambiguousSpecies, unqualified] = qualifyCompartment(species_all, compartment)
        if nargin < 2
            compartment = [];
        end
        
        % Incorporate reaction compartment
        unqualified = false(size(species_all));
        unambiguousSpecies = species_all;
        for j = 1:numel(unambiguousSpecies)
            
            species = species_all{j};
            
            if ismember('.', species) % qualified - make sure this species exists
                
                assert(ismember(species, xu_full_names), 'KroneckerBio:FinalizeModel:MissingQualifiedSpeciesName', 'The qualified name %s does not exist in the model', species)
                
            else % unqualified - apply default compartment rules
                
                assert(ismember(species, xu_names), 'KroneckerBio:FinalizeModel:MissingUnqualifiedSpeciesName', 'The unqualified name %s does not exist in the model', species)
                
                unqualified(j) = true;
                
                if isempty(compartment) % no reaction compartment
                    % Make sure species is unique - if not, it's ambiguous and throws an error
                    speciesPos = ismember(xu_names, species);
                    assert(sum(speciesPos) == 1, 'KroneckerBio:FinalizeModel:AmbiguousSpeciesName', 'The species name %s appears in multiple compartments in %s and no default compartment is specified', species, name)
                    unambiguousSpecies{j} = xu_full_names{speciesPos};
                else % reaction compartment present
                    unambiguousSpecies{j} = [compartment '.' species];
                    assert(ismember(unambiguousSpecies{j}, xu_full_names), 'KroneckerBio:FinalizeModel:MissingSpeciesInReactionCompartment', 'The species %s not found in compartment %s', species, compartment)
                end
                
            end
            
        end
    end

for i = 1:nr
    
    % Extract reaction
    reaction = m.Reactions(i);
    name        = reaction.Name;
    reactants   = reaction.Reactants;
    products    = reaction.Products;
    rate        = reaction.(rateName);
    compartment = reaction.Compartment;
    
    % Make sure compartment exists in model if specified
    if ~isempty(compartment)
        assert(ismember(compartment, v_names), 'KroneckerBio:FinalizeModel:MissingReactionCompartment', 'Compartment %s not found in reaction %s', compartment, name)
    end
    
    % Get species that appear in reaction
    %   In analytic models, this includes species that aren't reactants or products 
    reactionSpecies = [reactants, products];
    if is(m, 'Model.Analytic')
        reactionSpecies = [reactionSpecies, getSpeciesFromExpr(rate)];
    end
    
    % Incorporate reaction compartment
    [unambiguousSpecies, unqualified] = qualifyCompartment(reactionSpecies, compartment);
    
    % Update reactants and products
    reactants = unambiguousSpecies(1:numel(reactants));
    products = unambiguousSpecies(numel(reactants)+(1:numel(products)));
    
    % Rename in analytic model rate expression
    if is(m, 'Model.Analytic')
        rate = substituteQuotedExpressions(rate, reactionSpecies(unqualified), unambiguousSpecies(unqualified), true);
    end
    
    % Update reaction
    reaction.Reactants  = reactants;
    reaction.Products   = products;
    reaction.(rateName) = rate;
    m.Reactions(i) = reaction;
    
end

%% Resolve compartment sizes and standardize names
for i = 1:nv
    % Extract compartment
    compartment = m.Compartments(i);
    name = compartment.Name;
    expr = compartment.Size;
    
    % Check/qualify species in output expression
    if is(m, 'Model.MassActionAmount')
        contributor_names = expr(:,1);
        non_empty_contributors = ~cellfun(@isempty, contributor_names);
        unambiguous_names = qualifyCompartment(contributor_names(non_empty_contributors));
        expr(non_empty_contributors,1) = unambiguous_names;
    elseif is(m, 'Model.Analytic')
        contributor_names = getSpeciesFromExpr(expr);
        [unambiguousSpecies, unqualified] = qualifyCompartment(contributor_names);
        expr = substituteQuotedExpressions(expr, contributor_names(unqualified), unambiguousSpecies(unqualified), true);
    end
    
    % Update reaction
    compartment.Size = expr;
    m.Compartments(i) = compartment;
end

%% Resolve output compartments and standardize names
for i = 1:ny
    % Extract output
    output = m.Outputs(i);
    name = output.Name;
    expr = output.Expression;
    
    % Check/qualify species in output expression
    if is(m, 'Model.MassActionAmount')
        contributor_names = expr(:,1);
        non_empty_contributors = ~cellfun(@isempty, contributor_names);
        unambiguous_names = qualifyCompartment(contributor_names(non_empty_contributors));
        expr(non_empty_contributors,1) = unambiguous_names;
    elseif is(m, 'Model.Analytic')
        contributor_names = getSpeciesFromExpr(expr);
        [unambiguousSpecies, unqualified] = qualifyCompartment(contributor_names);
        expr = substituteQuotedExpressions(expr, contributor_names(unqualified), unambiguousSpecies(unqualified), true);
    end
    
    % Update reaction
    output.Expression = expr;
    m.Outputs(i) = output;
end

%% Determine if model is a nonlinear mixed effects model
if isNlmeModel(m);
    m.Type = 'Model.Nlme';
end

    function nlme = isNlmeModel(m)
        % Returns true if input model is a nonlinear mixed effects model,
        %   which is an analytic model that has additional
        %   functionality/modified behavior
        %
        % Searches m.Rules for 'single sub' type rules, which implement the
        %   inter-individual variability models.
        % Note: this is a hack - a proper implementation of NLME models
        %   would use a properly defined (sub-)class that didn't have to use
        %   this heuristic
        ruleTypes = vec({m.Rules.Type});
        if any(ismember(ruleTypes, 'single sub'));
            nlme = true;
        else
            nlme = false;
        end
    end

%% Type-specific finalization
if is(m, 'Model.MassActionAmount')
    m = finalizeModelMassActionAmount(m, varargin{:});
elseif is(m, 'Model.Analytic')
    m = finalizeModelAnalytic(m, varargin{:});
elseif is(m, 'Model.Nlme')
    m = finalizeModelNlme(m, varargin{:});
end
<<<<<<< HEAD

=======
>>>>>>> 21b45f26
end<|MERGE_RESOLUTION|>--- conflicted
+++ resolved
@@ -285,8 +285,4 @@
 elseif is(m, 'Model.Nlme')
     m = finalizeModelNlme(m, varargin{:});
 end
-<<<<<<< HEAD
-
-=======
->>>>>>> 21b45f26
 end