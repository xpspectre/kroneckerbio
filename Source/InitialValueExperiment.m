function con = InitialValueExperiment(m, s, inp, dos, name)
%InitialValueExperiment Construct a KroneckerBio experimental conditions
%   structure describing an initial value problem
%
%   con = InitialValueExperiment(m, tF, s, inp, dos, name)
%
%   Inputs
%   m: [ model struct scalar ]
%       The KroneckerBio model for which these experiments will be run
%   s: [ nonnegative vector ns ]
%       Default = m.s
%       The values of the seed parameters
%   inp: [ input struct scalar | handle @(t) returns nonegative vector nu |
%          nonnegative vector nu ]
%       Default = m.u
%       The definition of the input species values
%   dos: [ dose struct scalar ]
%       Default = doseZero(m)
%       The definition of the dose amounts and schedule
%   name: [ string ]
%       Default = ''
%       An arbitrary name for the experiment
%
%   Outputs
%   con: [ experiment struct scalar ]
%       The KroneckerBio experimental conditions structure
%
%   For the meanings of the fields of con see "help experimentZero"

% (c) 2015 David R Hagen, David Flowers, & Bruce Tidor
% This work is released under the MIT license.

if nargin < 5
    name = [];
    if nargin < 4
        dos = [];
        if nargin < 3
            inp = [];
            if nargin < 2
                s = [];
            end
        end
    end
end

if isempty(s)
    s = m.s;
end
if isempty(inp)
    inp = inputConstant(m, m.u);
end
if isempty(dos)
    dos = doseZero(m);
end
if isempty(name)
    name = '';
end

% m
assert(isscalar(m) && is(m, 'Model'), 'KroneckerBio:Experiment:m', 'm must be a Model')
m = keepfields(m, {'Type', 's', 'u', 'ns', 'nu'});
nu = m.nu;

% s
assert(numel(s) == m.ns, 'KroneckerBio:Experiment:s', 's must a vector with length equal to m.ns')
s = vec(s);

% inp
if isnumeric(inp)
    assert(numel(inp) == m.nu, 'KroneckerBio:Experiment:inp', 'inp, when numeric, must have a length of m.nu')
    inp = inputConstant(m, inp);
end

assert(is(inp, 'Input'), 'KroneckerBio:Experiment:inp', 'inp must be an Input')

% dos
assert(is(dos, 'Dose'), 'KroneckerBio:Experiment:dos', 'dos must be a Dose')

% name
assert(ischar(name), 'KroneckerBio:Experiment:name', 'name must be a string')

% Build experiment
con.Type = 'Experiment:InitialValue';
con.Name = name;
con.nu = m.nu;
con.ns = m.ns;
con.nq = numel(inp.q);
con.nh = numel(dos.h);
con.s  = s;
con.q  = inp.q;
con.h  = dos.h;
[con.u,con.dudq,con.d2udq2] = getU(inp,m.nu);
con.d  = @(t)dos.d(t,dos.h);
con.dddh = @(t)dos.dddh(t,dos.h);
con.d2ddh2 = @(t)dos.d2ddh2(t,dos.h);
con.inp = inp;
con.dos = dos;
con.SteadyState = false;
con.Periodic = false;
con.Discontinuities = vec(unique([inp.discontinuities; dos.discontinuities]));
con.Update = @update;
con.private = [];

    function con_out = update(s, q, h)
        con_out = InitialValueExperiment(m, tF, s, inp.Update(q), dos.Update(h), name);
    end

end

function [u_t,dudq_t,d2udq2_t] = getU(inp,nu)

u_tq = inp.u;
dudq_tq = inp.dudq;
d2udq2_tq = inp.d2udq2;
q = inp.q;
clear inp
u_t = @(t) u_tq(t,q);

% Determine if u is vectorized, and fix if not
testut = u_t([1 2]);
if size(testut,2) == 1
    u_t = @ut_vectorized;
elseif size(testut,2) ~= 2
    error('u should return an nu-by-1 or nu-by-nt vector of input values')
end

dudq_t = @(t) dudq_tq(t,q);
d2udq2_t = @(t) d2udq2_tq(t,q);

    function u = ut_vectorized(t)
        nt = numel(t);
        u = zeros(nu,nt);
        for ti = 1:nt
            u(:,ti) = u_tq(t(ti),q);
        end
    end

<<<<<<< HEAD
=======
    function con_out = update(s, q, h)
        con_out = InitialValueExperiment(m, s, inp.Update(q), dos.Update(h), name);
    end
>>>>>>> 70ee70c1
end<|MERGE_RESOLUTION|>--- conflicted
+++ resolved
@@ -102,7 +102,7 @@
 con.private = [];
 
     function con_out = update(s, q, h)
-        con_out = InitialValueExperiment(m, tF, s, inp.Update(q), dos.Update(h), name);
+        con_out = InitialValueExperiment(m, s, inp.Update(q), dos.Update(h), name);
     end
 
 end
@@ -135,10 +135,4 @@
         end
     end
 
-<<<<<<< HEAD
-=======
-    function con_out = update(s, q, h)
-        con_out = InitialValueExperiment(m, s, inp.Update(q), dos.Update(h), name);
-    end
->>>>>>> 70ee70c1
 end