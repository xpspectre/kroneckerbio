--- conflicted
+++ resolved
@@ -260,10 +260,6 @@
                     products = products(~strcmp(products, '0'));
                     
                     names = tokens(7:end);
-<<<<<<< HEAD
-                    names = names(~ismember(names, ','));
-=======
->>>>>>> 65cdf965
                     
                     % This is a normal line
                     m = AddReaction(m, names, reactants, products, parameters(1,:), parameters(2,:));
