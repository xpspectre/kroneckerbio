function m = LoadModelSbmlAnalytic(sbml, opts)
%LoadModelSbmlAnalytic Import SBML model and covert to Kronecker analytic
%   model. The model may be further modified by the user.
%
%   m = LoadModelSbmlAnalytic(sbml, opts)
%
%   Inputs
%   sbml: [ libSBML model object | string ]
%       LibSBML Model object or name of SBML file to import
%   opts: [ options struct scalar {} ]
%       .Verbose [ scalar nonnegative integer ]
%       	Print progress to command window, with greater values meaning more
%       	verbose output
%       .Validate [ true | {false} ]
%           Whether to use libSBML's model validation tool
<<<<<<< HEAD
%       .UseNames [ true | {false} ]
%           Whether to convert SBML IDs to Names and autogenerate new IDs
%           Use this when the supplied SBML model uses "nice" names as IDs
%       .ICsAsSeeds [ true | {false} ]
%           Whether to make all state initial conditions seeds or hardcode
%           initial conditions.
=======
%       .ICsAsSeeds [ {true} | false ]
%           Whether to make all state initial conditions seeds (that aren't
%           substituted rults) or hardcode initial conditions.
>>>>>>> 2aca3ae8
%
%   Outputs
%   m: [ Model.Analytic struct ]
%       An analytic kroneckerbio model
%
%   Notes
%   - All species are tracked in amount. Concentration species are
%   converted with best effort.
%   - Species that are set to constant or boundaryCondition are
%   converted to inputs
%   - Initial assignment rules of species are copied to the initial
%   condition expression.
%   - Repeated assignment rules of compartments are copied to the
%   compartment size.
%   - Repeated assignment rules of parameters and species get converted
%   into Kronecker rules.
%   - Rate rules are converted to reactions with a single product.
%   - The ID of a component is used if the component has no name.
%   - opts.Verbose > 0 will enable interactive validation when using
%   TranslateSBML. Disable interactive behavior in scripts by decreasing
%   the verbosity.
%
%   Limitations
%   - Not all Simbiology features are compatible with this converter. This
%   function ignores events, algebraic rules, and all functions in the
%   model.

% (c) 2015 Kevin Shi and David R Hagen
% This work is released under the MIT license.

%% Clean up inputs
if nargin < 2
    opts = [];
end

% Default options
opts_.Verbose = 0;
opts_.Validate = false;
<<<<<<< HEAD
opts_.UseNames = false;
=======
>>>>>>> 2aca3ae8
opts_.ICsAsSeeds = false;

opts = mergestruct(opts_, opts);

verbose = logical(opts.Verbose);
opts.Verbose = max(opts.Verbose-1,0);

%% Call libSBML to import SBML model
if verbose; fprintf('Load SBML model using libSBML...'); end

if ischar(sbml)
    sbml = TranslateSBML(sbml, double(opts.Validate), opts.Verbose);
end

if verbose; fprintf('done.\n'); end

m = sbml2analytic(sbml, opts);

end<|MERGE_RESOLUTION|>--- conflicted
+++ resolved
@@ -8,23 +8,13 @@
 %   sbml: [ libSBML model object | string ]
 %       LibSBML Model object or name of SBML file to import
 %   opts: [ options struct scalar {} ]
-%       .Verbose [ scalar nonnegative integer ]
-%       	Print progress to command window, with greater values meaning more
-%       	verbose output
-%       .Validate [ true | {false} ]
+%       .Verbose [ logical scalar {false} ]
+%       	Print progress to command window
+%       .Validate [ logical scalar {false} ]
 %           Whether to use libSBML's model validation tool
-<<<<<<< HEAD
-%       .UseNames [ true | {false} ]
-%           Whether to convert SBML IDs to Names and autogenerate new IDs
-%           Use this when the supplied SBML model uses "nice" names as IDs
-%       .ICsAsSeeds [ true | {false} ]
-%           Whether to make all state initial conditions seeds or hardcode
-%           initial conditions.
-=======
 %       .ICsAsSeeds [ {true} | false ]
 %           Whether to make all state initial conditions seeds (that aren't
 %           substituted rults) or hardcode initial conditions.
->>>>>>> 2aca3ae8
 %
 %   Outputs
 %   m: [ Model.Analytic struct ]
@@ -63,10 +53,6 @@
 % Default options
 opts_.Verbose = 0;
 opts_.Validate = false;
-<<<<<<< HEAD
-opts_.UseNames = false;
-=======
->>>>>>> 2aca3ae8
 opts_.ICsAsSeeds = false;
 
 opts = mergestruct(opts_, opts);
