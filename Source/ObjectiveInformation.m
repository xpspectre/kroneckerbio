--- conflicted
+++ resolved
@@ -11,19 +11,13 @@
 %   [...] = ObjectiveInformation(m, con, obj, opts)
 %   [...] = ObjectiveInformation(m, con, obj, opts, dxdTSol)
 %
-<<<<<<< HEAD
 % Inputs:
 %   FitObject [ scalar FitObject ]
 %       Fitting scheme
 %   m [ scalar model struct ]
-=======
-%   Inputs
-%   m: [ model struct scalar ]
->>>>>>> 2aca3ae8
 %       The KroneckerBio model that will be simulated
 %   con [ nCon x 1 conditions struct vector ]
 %       The experimental conditions under which the model will be simulated
-<<<<<<< HEAD
 %   obj [ nCon x nObj objectives struct matrix ]
 %       The objective structures defining the objective functions to be
 %       evaluated. Each row of obj has a corresponding row of con.
@@ -32,59 +26,10 @@
 %       in m, con, and obj. See FitObject.buildFitObject opts for allowed
 %       fields.
 %   dxdTSol [ nCon x 1 cell array of sensitivity solution structs | sensitivity solution struct {} ]
-=======
-%   obj: [ objective struct matrix n_obj by n_con ]
-%       The information-theory-based objective structures defining the
-%       objective functions to be evaluated. Note that this matrix must
-%       have a number of columns equal to numel(con) (e.g. one objective
-%       for each experimental condition is a row vector and multiple
-%       objective structures for a single experimental conditions is a
-%       column vector).
-%   opts: [ options struct scalar ]
-%       Optional
-%       .UseModelSeeds [ logical scalar {false} ]
-%           Indicates that the model's seed parameters should be used
-%           instead of those of the experimental conditions. This will
-%           determine both which parameters are used for simulation as well
-%           as what parameters will be varied in the optimization.
-%       .UseModelInputs [ logical scalar {false} ]
-%           Indicates that the model's inputs should be used instead of
-%           those of the experimental conditions. This will determine both
-%           which parameters are used for simulation as well as what
-%           parameters will be varied in the optimization.
-%       .UseParams [ logical vector nk | positive integer vector {1:nk} ]
-%           Indicates the kinetic parameters that will be allowed to vary
-%           during the optimization
-%       .UseSeeds [ logical matrix ns by nCon | logical vector ns |
-%                   positive integer vector {[]} ]
-%           Indicates the seeds that will be allowed to vary during the
-%           optimzation. If UseModelSeeds is true then UseSeeds can be a
-%           vector of linear indexes or a vector of logicals length of ns.
-%           If UseModelSeeds is false then UseSeeds can be a matrix of
-%           logicals size ns by nCon. It can also be a vector of length ns,
-%           and every experiment will be considered to have the same active
-%           seed parameters. It can also be a vector of linear indexes into
-%           the ns vector and assumed the same for all conditions.
-%       .UseControls [ cell vector nCon of logical vectors or positive 
-%                      integer vectors | logical vector nq | positive 
-%                      integer vector {[]} ]
-%           Indicates the input control parameters that will be allowed to
-%           vary during the optimization
-%       .RelTol [ nonnegative scalar {1e-6} ]
-%           Relative tolerance of the integration
-%       .AbsTol [ cell vector of nonnegative vectors | nonnegative vector |
-%                 nonegative scalar {1e-9} ]
-%           Absolute tolerance of the integration. If a cell vector is
-%           provided, a different AbsTol will be used for each experiment.
-%       .Verbose [ nonnegative integer scalar {1} ]
-%           Bigger number displays more progress information
-%   dxdTSol: [ sensitivity solution struct vector nCon {} ]
->>>>>>> 2aca3ae8
 %       A structure vector containing the solution to the model
 %       sensitivities under each condition can be provided to prevent this
 %       method from recalculating it
 %
-<<<<<<< HEAD
 % Outputs:
 %   F [ double matrix ]
 %       Combined fisher information matrix. The FIM is the sum of all
@@ -126,99 +71,16 @@
             assert(isscalar(m), 'KroneckerBio:ObjectiveInformation:MoreThanOneModel', 'The model structure must be scalar')
             fit = FitObject.buildFitObject(m, con, obj, opts);
         end
-=======
-%   Outputs
-%   F: [ symmetric positive definite matrix nT by nT ]
-%       The Fisher information matrix according to all objective functions
-%   All: [ cell array n_con by n_obj of FIMs ]
-%       The Fisher information matrix according to each objective function
-%
-%   Additional info:
-%   - The experimental condition vector can also be a cell vector
-%   - The objective function array can also be a cell array. Empty entries 
-%   in the cell array and entries in the structure array with empty
-%   values are ignored. This way, conditions can have different numbers of
-%   objective functions associated with them.
-%   - The optional solutions, dxdTSol, can also be cell vectors. Empty
-%   entries in the cell vector and entries in the structure vector with
-%   empty values are ignored.
-
-% (c) 2013 David R Hagen & Bruce Tidor
-% This work is released under the MIT license.
-
-%% Work-up
-% Clean up inputs
-assert(nargin >= 3, 'KroneckerBio:ObjectiveInformation:AtLeastThreeInputs', 'ObjectiveInformation requires at least 3 input arguments')
-if nargin < 5
-    dxdTSol = [];
-    if nargin < 4
-        opts = [];
-    end
-end
-
-assert(isscalar(m), 'KroneckerBio:ObjectiveInformation:MoreThanOneModel', 'The model structure must be scalar')
-
-% Default options
-defaultOpts.Verbose          = 1;
-
-defaultOpts.RelTol           = [];
-defaultOpts.AbsTol           = [];
-
-defaultOpts.UseParams        = 1:m.nk;
-defaultOpts.UseSeeds         = [];
-defaultOpts.UseInputControls = [];
-defaultOpts.UseDoseControls  = [];
-
-defaultOpts.Normalized     = true;
-
-opts = mergestruct(defaultOpts, opts);
-
-verbose = logical(opts.Verbose);
-opts.Verbose = max(opts.Verbose-1,0);
-
-% Constants
-nx = m.nx;
-nk = m.nk;
-ns = m.ns;
-
-% Ensure structures are proper sizes
-[con, n_con] = fixCondition(con);
-[obj, n_obj] = fixObjective(obj, n_con);
-
-% Ensure UseParams is logical vector
-[opts.UseParams, nTk] = fixUseParams(opts.UseParams, nk);
-
-% Ensure UseSeeds is a logical matrix
-[opts.UseSeeds, nTs] = fixUseSeeds(opts.UseSeeds, ns, n_con);
-
-% Ensure UseControls are cell vectors of logical vectors
-[opts.UseInputControls, nTq] = fixUseControls(opts.UseInputControls, n_con, cat(1,con.nq));
-[opts.UseDoseControls, nTh] = fixUseControls(opts.UseDoseControls, n_con, cat(1,con.nh));
-
-nT = nTk + nTs + nTq + nTh;
-
-% Fix integration type
-[opts.continuous, opts.complex, opts.tGet] = fixIntegrationType(con, obj);
-
-% RelTol
-opts.RelTol = fixRelTol(opts.RelTol);
-
-% Fix AbsTol to be a cell array of vectors appropriate to the problem
-opts.AbsTol = fixAbsTol(opts.AbsTol, 2, opts.continuous, nx, n_con, false, opts.UseParams, opts.UseSeeds, opts.UseInputControls, opts.UseDoseControls);
-
-%% Loop through conditions
-F = zeros(nT,nT);
-
-% Initialize All array if requested
-if nargout >= 2
-    provide_all = true;
-    All = cell(n_obj,n_con);
-else
-    provide_all = false;
->>>>>>> 2aca3ae8
 end
 
 nCon = fit.nConditions;
+
+% Corner case of no conditions
+if nCon == 0
+    F = 0;
+    All = {};
+    return
+end
 
 % Clean up dxdTSol
 if exist('dxdTSol', 'var') && ~isempty(dxdTSol)
@@ -227,34 +89,9 @@
     else
         assert(all(size(dxdTSol) == [nCon,1]), 'KroneckerBio:ObjectiveInformation:InvalidSensitivity', 'dxdTSol must match the supplied conditions.')
     end
-<<<<<<< HEAD
 else
     dxdTSol = {};
 end
-=======
-    
-    if provide_all
-        All(:,i_con) = Allout;
-    end
-    
-    % Determine where this experiment's parameters go among all experiments
-    linInd = zeros(inT,1);
-    
-    % Rate parameters are always the same
-    linInd(1:nTk) = 1:nTk;
-    
-    % s parameters are different
-    Tsind = nnz(opts.UseSeeds(:,1:i_con-1));
-    linInd(nTk+1:nTk+inTs) = nTk+Tsind+1:nTk+Tsind+inTs;
-    
-    % q parameters are different
-    Tqind = nnz(cat(1,opts.UseInputControls{1:i_con-1}));
-    linInd(nTk+inTs+1:nTk+inTs+inTq) = nTk+nTs+Tqind+1:nTk+nTs+Tqind+inTq;
-    
-    % h parameters are different
-    Thind = nnz(cat(1,opts.UseDoseControls{1:i_con-1}));
-    linInd(nTk+inTs+inTq+1:nTk+inTs+inTq+inTh) = nTk+nTs+nTq+Thind+1:nTk+nTs+nTq+Thind+inTq;
->>>>>>> 2aca3ae8
 
 %% Run main calculation
 [F, All] = fit.computeInformation(dxdTSol);