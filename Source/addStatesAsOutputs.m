<<<<<<< HEAD
function m = addStatesAsOutputs(m, UseShortNames)
=======
function m = addStatesAsOutputs(m, include_compartment)
>>>>>>> 2aca3ae8
%addStatesAsOutputs A quick and dirty helper script that adds one output
%   for each state currently in the model. Note: this function is
%   order-dependent, meaning it only matches states already in the model.
%
<<<<<<< HEAD
%   m = addStatesAsOutputs(m)
%
% Inputs:
%   m [ model ]
%       The model whose existing states are added as outputs
%   UseShortNames [ true | {false} ]
%       Whether to use just the species names without compartment prefixes.
%       Throws an error if multiple species have the same name (for multiple
%       compartments)
%
% Outputs:
%   m [ model ]
%       Model with states added as outputs

if nargin < 2
    UseShortNames = false;
end
=======
%   m = addStatesAsOutputs(m, include_compartment)
>>>>>>> 2aca3ae8

assert(isscalar(UseShortNames) && islogical(UseShortNames), 'KroneckerBio:addStatesAsOutputs:InvalidUseShortNamesOption', 'useShortNames arg must be a scalar logical')

<<<<<<< HEAD
% Note that using short names for the expressions should be safe if they're
%   already validated to be unique in the model
if UseShortNames
    names = vec({m.States(1:m.nx).Name});
    assert(numel(names) == numel(unique(names)), 'KroneckerBio:addStatesAsOutputs:NonUniqueSpecies', 'useShortNames was set to true but multiple species share the same name')
else
    names = vec(strcat({m.States(1:m.nx).Compartment}, '.', {m.States(1:m.nx).Name}));
end

for i = 1:numel(names)
    if is(m, 'Model.MassActionAmount')
        m = AddOutput(m, names{i});
    elseif is(m, 'Model.Analytic')
        m = AddOutput(m, names{i}, ['"' names{i} '"']); % quotes around expressions with potentially invalid names
    else
        error('KroneckerBio:AddState:m', 'm must be a model')
=======
if nargin < 2
    include_compartment = true;
end

if is(m, 'Model.MassActionAmount')
    for i = 1:m.nx
        if include_compartment
            name = [m.States(i).Compartment '.' m.States(i).Name];
        else
            name = m.States(i).Name;
        end
        
        m = AddOutput(m, name, name);
>>>>>>> 2aca3ae8
    end
elseif is(m, 'Model.Analytic')
    for i = 1:m.nx
        if include_compartment
            name = [m.States(i).Compartment '.' m.States(i).Name];
            expression = [quoteIfInvalid(m.States(i).Compartment) '.' quoteIfInvalid(m.States(i).Name)];
        else
            name = m.States(i).Name;
            expression = quoteIfInvalid(m.States(i).Name);
        end
        
        m = AddOutput(m, name, expression);
    end
else
    error('KroneckerBio:AddOutput:m', 'm must be a model')
end

end

function name = quoteIfInvalid(name)
if ~isValidIdentifier(name)
    name = ['"' name '"'];
end
end<|MERGE_RESOLUTION|>--- conflicted
+++ resolved
@@ -1,54 +1,23 @@
-<<<<<<< HEAD
-function m = addStatesAsOutputs(m, UseShortNames)
-=======
 function m = addStatesAsOutputs(m, include_compartment)
->>>>>>> 2aca3ae8
 %addStatesAsOutputs A quick and dirty helper script that adds one output
-%   for each state currently in the model. Note: this function is
-%   order-dependent, meaning it only matches states already in the model.
+%   for each state currently in the model. Note: this
+%   function is order-dependent, meaning it only matches species already in the
+%   model.
 %
-<<<<<<< HEAD
 %   m = addStatesAsOutputs(m)
 %
 % Inputs:
 %   m [ model ]
 %       The model whose existing states are added as outputs
-%   UseShortNames [ true | {false} ]
-%       Whether to use just the species names without compartment prefixes.
-%       Throws an error if multiple species have the same name (for multiple
-%       compartments)
+%   include_compartment [ {true} | false ]
+%       Whether to use prepend the compartment to the species names. If false,
+%       errors will be thrown on model finalization if multiple outputs refer to
+%       species with the same unqualified name.
 %
 % Outputs:
 %   m [ model ]
 %       Model with states added as outputs
 
-if nargin < 2
-    UseShortNames = false;
-end
-=======
-%   m = addStatesAsOutputs(m, include_compartment)
->>>>>>> 2aca3ae8
-
-assert(isscalar(UseShortNames) && islogical(UseShortNames), 'KroneckerBio:addStatesAsOutputs:InvalidUseShortNamesOption', 'useShortNames arg must be a scalar logical')
-
-<<<<<<< HEAD
-% Note that using short names for the expressions should be safe if they're
-%   already validated to be unique in the model
-if UseShortNames
-    names = vec({m.States(1:m.nx).Name});
-    assert(numel(names) == numel(unique(names)), 'KroneckerBio:addStatesAsOutputs:NonUniqueSpecies', 'useShortNames was set to true but multiple species share the same name')
-else
-    names = vec(strcat({m.States(1:m.nx).Compartment}, '.', {m.States(1:m.nx).Name}));
-end
-
-for i = 1:numel(names)
-    if is(m, 'Model.MassActionAmount')
-        m = AddOutput(m, names{i});
-    elseif is(m, 'Model.Analytic')
-        m = AddOutput(m, names{i}, ['"' names{i} '"']); % quotes around expressions with potentially invalid names
-    else
-        error('KroneckerBio:AddState:m', 'm must be a model')
-=======
 if nargin < 2
     include_compartment = true;
 end
@@ -62,7 +31,6 @@
         end
         
         m = AddOutput(m, name, name);
->>>>>>> 2aca3ae8
     end
 elseif is(m, 'Model.Analytic')
     for i = 1:m.nx
