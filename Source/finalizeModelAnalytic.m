function m = finalizeModelAnalytic(m, opts)
%finalizeModelAnalytic prepares a constructed Model.Analytic for use with the
%rest of kroneckerbio. Generates symbolic expressions and requires the symbolic
%toolbox.
%
%   m = finalizeModelAnalytic(m, opts)
%
%   Inputs
%   m: [ Model.Analytic ]
%       Analytic model with components to add in the m.add.* fields
%   opts: [ options struct ]
%       Options struct with the following optional fields:
%       .Order [ 0 | 1 | {2} | 3 ]
%           Determines how deep the derivatives should be taken with
%           respect to x and p. Each level increases the cost
%           exponentially, but increases the number of Kronecker Bio
%           functions that can be run on the model.
%       .Verbose [ nonnegative integer scalar {1} ]
%           Bigger number displays more progress information
%       .UseMEX [ true | {false} ]
%           Set to true to write MEX functions in C that calculate f, r,
%           and their derivatives with respect to x, u, and k. For larger
%           models, this will speed up most of Kronecker's functionality.
%           Following building the model, the .mex files will need to be
%           compiled using the compileMEXFunctions function. Currently
%           requires gcc, a C compiler, to be configured to be used by
%           MATLAB. Following compilation, the .mex files must be in the
%           current path for the model to work.
%       .MEXDirectory [ string {['mexfuns_' dateandtimestring]} ]
%           If .UseMEX is set to TRUE, the string provided here sets the
%           directory to which the .mex files will be written. If .UseMEX
%           is FALSE, this option is ignored.
%       .EvaluateExternalFunctions [ {true} | false ]
%           Determines whether to evaluate calls to external functions in
%           the reaction rate expressions. The external functions are
%           evaluated with symbolic input arguments to obtain a symbolic
%           version of the output that can be differentiated. If set to
%           false, derivatives of external function calls cannot be
%           computed. Note: required to evaluate exponents written usen the pow
%           function. Try setting this to true if pow functions aren't
%           recognized in final symbolic expressions and function handles.
%       .SimplifyMethod [ string {''} ]
%           Sets the symbolic simplification method used after each step of
%           symbolic differentiation of the model's expressions. An empty
%           string (the default) uses no simplification. 'simplify' uses
%           the `simplify` procedure in MuPAD. 'simplifyFraction' uses the
%           `simplifyFraction` procedure in MuPAD, which simplifies the
%           expression and expresses it as a fraction where the greatest
%           common divisor of the numerator and denominator is 1.
%           Generally, simplification offers little benefit to model
%           construction and can take significant amount of time to
%           complete, so it is recommended in most cases to use no
%           simplification.
%       .Inf2Big [ true | {false} ]
%           Whether to convert infinity values to large values in functions.
%           This is technically incorrect but needed for some models.
%       .Nan2Zero [ true | {false} ]
%           Whether to convert NaN values to zeros in functions. This is
%           technically incorrect but needed for some models where removable
%           discontinuities aren't properly removed analytically.
%
%   Outputs
%   m: [ Model.Analytic ]
%       The useable form of the model

% Clean up inputs
if nargin < 2
    opts = [];
end

% Set up default directory name, based on the clock
thistime = num2cell(clock);
thistime = cellfun(@num2str,thistime,'UniformOutput',false);
thistime = [thistime{:}];
defaultMEXdirectory = ['mexfuns_' regexprep(thistime,'\.','_') filesep];

% Default options
default_opts.Order                     = 2;
default_opts.Verbose                   = 0;
default_opts.UseMEX                    = false;
default_opts.MEXDirectory              = defaultMEXdirectory;
default_opts.EvaluateExternalFunctions = true; % needed for calls to power() and other functions
default_opts.SimplifyMethod            = '';
default_opts.Inf2Big                   = false;
default_opts.Nan2Zero                  = false;

opts = mergestruct(default_opts, opts);

verbose = logical(opts.Verbose);
opts.Verbose = max(opts.Verbose-1,0);

order = opts.Order;

simplifyMethod = opts.SimplifyMethod;

if opts.UseMEX && exist(opts.MEXDirectory,'dir') ~= 7
    mkdir(opts.MEXDirectory);
end

%% Extract model components
nv = numel(m.Compartments);
nk = numel(m.Parameters);
ns = numel(m.Seeds);
nu = numel(m.Inputs);
nx = numel(m.States);
nr = numel(m.Reactions);
nz = numel(m.Rules);
ny = numel(m.Outputs);
nxu = nx + nu;

v_names = vec({m.Compartments.Name});
k_names = vec({m.Parameters.Name});
s_names = vec({m.Seeds.Name});
u_names = vec({m.Inputs.Name});
x_names = vec({m.States.Name});
z_names = vec({m.Rules.Name});
r_names = vec({m.Reactions.Name});
y_names = vec({m.Outputs.Name});
xu_names = [x_names; u_names];

% Make list of all compartment.species in model
u_full_names = vec(strcat({m.Inputs.Compartment}, '.', {m.Inputs.Name}));
x_full_names = vec(strcat({m.States.Compartment}, '.', {m.States.Name}));
xu_full_names = [x_full_names; u_full_names];

% Make logical vector of which species names are unique
unique_xu_names = false(nu+nx,1);
for ixu = 1:nu+nx
    unique_xu_names(ixu) = ~ismember(xu_names{ixu}, [xu_names(1:ixu-1); xu_names(ixu+1:end)]);
end
unique_x_names = unique_xu_names(1:nx);
unique_u_names = unique_xu_names(nx+(1:nu));

%% Extract values for model components
% Some of these will be converted to symbolics later after all default symbolics have been added
dv = vec([m.Compartments.Dimension]);
v = vec({m.Compartments.Size});

s = vec([m.Seeds.Value]);

k = vec([m.Parameters.Value]);

vu_names = vec({m.Inputs.Compartment});
vuInd = lookupmember(vu_names, v_names);
u = vec([m.Inputs.DefaultValue]);

vx_names = vec({m.States.Compartment});
vxInd = lookupmember(vx_names, v_names);
x0 = vec({m.States.InitialValue});

r = vec({m.Reactions.Rate});

zExpr = {m.Rules.Expression}';
zTrgt = {m.Rules.Target}';
zType = {m.Rules.Type}';

y = vec({m.Outputs.Expression});

%% Determine if model is built with reactions or ODEs directly
if any(ismember(zType, 'rate'))
    if verbose; fprintf('Building analytic model directly from ODEs...\n'); end
    useReactions = false;
else
    useReactions = true;
end

%% Symbolic representations of model components
t_syms = sym('t');
v_syms = vec(sym(arrayfun(@(i)sprintf('v_%dx', i), 1:nv, 'UniformOutput', false)));
s_syms = vec(sym(arrayfun(@(i)sprintf('s_%dx', i), 1:ns, 'UniformOutput', false)));
k_syms = vec(sym(arrayfun(@(i)sprintf('k_%dx', i), 1:nk, 'UniformOutput', false)));
u_syms = vec(sym(arrayfun(@(i)sprintf('u_%dx', i), 1:nu, 'UniformOutput', false)));
x_syms = vec(sym(arrayfun(@(i)sprintf('x_%dx', i), 1:nx, 'UniformOutput', false)));

t_strs = fastchar(t_syms);
v_strs = fastchar(v_syms);
s_strs = fastchar(s_syms);
k_strs = fastchar(k_syms);
u_strs = fastchar(u_syms);
x_strs = fastchar(x_syms);

%% Build map of names to symbols
% Check for uniquness of names
% A name can be duplicated within species, but cannot otherwise be duplicated
% Species full names cannot be duplicated, though
assert_unique_name([v_names; s_names; k_names; unique(u_names); unique(x_names)])
assert_unique_name([u_full_names; x_full_names])

% Only unique species names can be referred to by their unqualified names
% Unique species names and full names point to the same symbols
ambiguous_names = [u_names(~unique_u_names); x_names(~unique_x_names)];
all_names = [v_names; s_names; k_names; u_names(unique_u_names); x_names(unique_x_names); u_full_names; x_full_names];
all_ids = [v_strs; s_strs; k_strs; u_strs(unique_u_names); x_strs(unique_x_names); u_strs; x_strs];

%% Replace names with symbolics and convert to symbolics
% First test for ambiguous species
assert_no_ambiguous_species(v,  ambiguous_names, 'compartment');
assert_no_ambiguous_species(x0, ambiguous_names, 'state');
assert_no_ambiguous_species(r,  ambiguous_names, 'reaction');
assert_no_ambiguous_species(y,  ambiguous_names, 'output');
assert_no_ambiguous_species(zTrgt, ambiguous_names, 'rule');

v  = substituteQuotedExpressions(v,  all_names, all_ids);
x0 = substituteQuotedExpressions(x0, all_names, all_ids);
r  = substituteQuotedExpressions(r,  all_names, all_ids);
y  = substituteQuotedExpressions(y,  all_names, all_ids);
zTrgt = substituteQuotedExpressions(zTrgt, all_names, all_ids);
zExpr = substituteQuotedExpressions(zExpr, all_names, all_ids);

if ~verLessThan('matlab', '9.0'); st = warning('off', 'symbolic:sym:sym:DeprecateExpressions'); end
v  = sym(v);
x0 = sym(x0);
r  = sym(r);
y  = sym(y);
zTrgt = sym(zTrgt);
zExpr = sym(zExpr);
if ~verLessThan('matlab', '9.0') && strcmp(st.state, 'on'); warning('on', 'symbolic:sym:sym:DeprecateExpressions'); end

%% Substitute in single sub rules separately
% Using built-in "subs" function is sufficient since only a single symbolic
%   expression is being substituted for each call
singleSubRuleInds = find(ismember(zType, 'single sub'));
for i = singleSubRuleInds
    target = zTrgt(i);
    expression = zExpr(i);
    x0 = subs(x0, target, expression);
    r  = subs(r, target, expression);
    y  = subs(y, target, expression);
end

%% Substitute in repeated assignment rules
% Custom "fastsubs" function is used to speed up symbolic substitution by
%   looping over vectors of symbolic expressions all inside Mupad
% Volume expression substitution is also done here.
repeatedAssignmentRuleInds = find(ismember(zType, 'repeated assignment'));

subTrgts = [zTrgt(repeatedAssignmentRuleInds); v_syms];
subExprs = [zExpr(repeatedAssignmentRuleInds); v];
nSubs = numel(subTrgts);
for i = 1:nSubs
    subExprs = subs(subExprs, subTrgts, subExprs);
end

x0 = fastsubs(x0, subTrgts, subExprs);
r  = fastsubs(r,  subTrgts, subExprs);
y  = fastsubs(y,  subTrgts, subExprs);

%% Evaluate external functions
if opts.EvaluateExternalFunctions
    x0 = evaluate_external_functions(x0, [t_strs; s_strs; k_strs; u_strs; x_strs]);
    r  = evaluate_external_functions(r,  [t_strs; s_strs; k_strs; u_strs; x_strs]);
    y  = evaluate_external_functions(y,  [t_strs; s_strs; k_strs; u_strs; x_strs]);
end

%% Perform substitutions in ODEs
if ~useReactions
    odeInds = find(ismember(zType, 'rate'));
    odes = zExpr(odeInds);
    odes = fastsubs(odes, zTrgt(singleSubRuleInds), zExpr(singleSubRuleInds));
    odes = fastsubs(odes, subTrgts, subExprs);
    ddts = zTrgt(odeInds);
    
    % Make sure number of ODEs matches the number of states found
    % Note/TODO: Make sure all states found in ODEs are specified with AddStates
    assert(length(ddts) == length(x0), 'Number of ODEs specified doesn''t match number of states')
    
    % Reorder ODEs to match states
    [~, sortOrder] = sort(ddts);
    odes = odes(sortOrder);
end

%% Process stoichiometry and rate forms/RHS's
% Make stoichiometry matrix nSpecies x nReactions
% All species have qualified names
S_entries = zeros(0,3);
for ir = 1:nr
    for j = 1:numel(m.Reactions(ir).Reactants)
        species = m.Reactions(ir).Reactants{j};
        ind = lookupmember(species, xu_full_names);
        S_entries = [S_entries; ind, ir, -1];
    end
    for j = 1:numel(m.Reactions(ir).Products)
        species = m.Reactions(ir).Products{j};
        ind = lookupmember(species, xu_full_names);
        S_entries = [S_entries; ind, ir, 1];
    end
end
Sxu = sparse(S_entries(:,1), S_entries(:,2), S_entries(:,3), nx+nu, nr);
S = Sxu(1:nx,:);

% Convert stoichiometrix matrix to symbolic so that it doesn't have to be
% converted later for each multiplication
[i_S, j_S, val_S] = find(S);
size_S = size(S);
S_sym = initializeMatrixMupad(i_S, j_S, val_S, size_S(1), size_S(2));

%% Construct ODE system
if useReactions
    f = S_sym*r;
else
    f = odes;
end

%% Determine the variables in each expression
x0str = fastchar(x0);
rstr = fastchar(r);
ystr = fastchar(y);

x0hass = expression_has_variable(x0str, s_strs);
x0hask = expression_has_variable(x0str, k_strs);

rhasx = expression_has_variable(rstr, x_strs);
rhasu = expression_has_variable(rstr, u_strs);
rhask = expression_has_variable(rstr, k_strs);
if ~useReactions
    fstr = fastchar(f);
    fhasx = expression_has_variable(fstr, x_strs);
    fhasu = expression_has_variable(fstr, u_strs);
    fhask = expression_has_variable(fstr, k_strs);
end

yhasx = expression_has_variable(ystr, x_strs);
yhasu = expression_has_variable(ystr, u_strs);
yhask = expression_has_variable(ystr, k_strs);

% Set up sizes struct
sizes.f = nx;
sizes.r = nr;
sizes.k = nk;
sizes.x = nx;
sizes.u = nu;
sizes.s = ns;
sizes.y = ny;

% The above logical arrays are the nonzero elements of the first derivative
% matrix for r, u, and y. Record these in a map, and construct a
% function that can retrieve which elements in a derivative matrix are
% nonzero or, in the absence of this information, calculate whether
% higher-order derivatives can contain a given parameter, input, or state
% based on the lower derivatives.
nonzero_map = containers.Map;
nonzero_map('r') = true(nr,1);
nonzero_map('f') = true(nx,1);
nonzero_map('y') = true(ny,1);
nonzero_map('rx') = rhasx;
nonzero_map('ru') = rhasu;
nonzero_map('rk') = rhask;
if useReactions
    nonzero_map('fx') = logical(full(abs(S)*rhasx)); % Take the absolute value of S so that there are no accidental cancellations between positive and negative terms
    nonzero_map('fu') = logical(full(abs(S)*rhasu));
    nonzero_map('fk') = logical(full(abs(S)*rhask));
else
    nonzero_map('fx') = logical(full(fhasx));
    nonzero_map('fu') = logical(full(fhasu));
    nonzero_map('fk') = logical(full(fhask));
end
nonzero_map('yx') = yhasx;
nonzero_map('yu') = yhasu;
nonzero_map('yk') = yhask;
nonzero_map('xs') = x0hass;
nonzero_map('xk') = x0hask;

if verbose; fprintf('\n'); end

%% Generate derivatives of desired order
d = [];
if order >= 1
<<<<<<< HEAD
    
    if useReactions
        % Gradient of r with respect to x
        if verbose; fprintf('Calculating drdx...'); end
        d.rdx = calculate_derivative(r, x_syms, 'r', {'x'});
        if verbose; fprintf('Done.\n'); end
        
        % Gradient of r with respect to u
        if verbose; fprintf('Calculating drdu...'); end
        d.rdu = calculate_derivative(r, u_syms, 'r', {'u'});
        if verbose; fprintf('Done.\n'); end
        
        % Gradient of r with respect to k
        if verbose; fprintf('Calculating drdk...'); end
        d.rdk = calculate_derivative(r, k_syms, 'r', {'k'});
        if verbose; fprintf('Done.\n'); end
        
        % Gradient of f with respect to x
        if verbose; fprintf('Calculating dfdx...'); end
        d.fdx = S_sym*d.rdx;
        if verbose; fprintf('Done.\n'); end
        
        % Gradient of f with respect to u
        if verbose; fprintf('Calculating dfdu...'); end
        d.fdu = S_sym*d.rdu;
        if verbose; fprintf('Done.\n'); end
        
        % Gradient of f with respect to k
        if verbose; fprintf('Calculating dfdk...'); end
        d.fdk = S_sym*d.rdk;
        if verbose; fprintf('Done.\n'); end
    else
        d.rdx = '';
        d.rdu = '';
        d.rdk = '';
        
        % Gradient of f with respect to x
        if verbose; fprintf('Calculating dfdx...'); end
        d.fdx = calculate_derivative(f, x_syms, 'f', {'x'});
        if verbose; fprintf('Done.\n'); end
        
        % Gradient of f with respect to u
        if verbose; fprintf('Calculating dfdu...'); end
        d.fdu = calculate_derivative(f, u_syms, 'f', {'u'});
        if verbose; fprintf('Done.\n'); end
        
        % Gradient of f with respect to k
        if verbose; fprintf('Calculating dfdk...'); end
        d.fdk = calculate_derivative(f, k_syms, 'f', {'k'});
        if verbose; fprintf('Done.\n'); end
    end
=======
    % Gradient of r with respect to x
    if verbose; fprintf('Calculating drdx...'); end
    d.rdx = calculate_derivative(r, x_syms, 'r', {'x'});
    if verbose; fprintf('Done.\n'); end
    
    % Gradient of r with respect to u
    if verbose; fprintf('Calculating drdu...'); end
    d.rdu = calculate_derivative(r, u_syms, 'r', {'u'});
    if verbose; fprintf('Done.\n'); end
    
    % Gradient of r with respect to k
    if verbose; fprintf('Calculating drdk...'); end
    d.rdk = calculate_derivative(r, k_syms, 'r', {'k'});
    if verbose; fprintf('Done.\n'); end
    
    % Gradient of f with respect to x
    if verbose; fprintf('Calculating dfdx...'); end
    d.fdx = S_sym*d.rdx;
    if verbose; fprintf('Done.\n'); end
    
    % Gradient of f with respect to u
    if verbose; fprintf('Calculating dfdu...'); end
    d.fdu = S_sym*d.rdu;
    if verbose; fprintf('Done.\n'); end
    
    % Gradient of f with respect to k
    if verbose; fprintf('Calculating dfdk...'); end
    d.fdk = S_sym*d.rdk;
    if verbose; fprintf('Done.\n'); end
>>>>>>> 21b45f26
    
    % Gradient of y with respect to x
    if verbose; fprintf('Calculating dydx...'); end
    d.ydx = calculate_derivative(y, x_syms, 'y', {'x'});
    if verbose; fprintf('Done.\n'); end
    
    % Gradient of y with respect to u
    if verbose; fprintf('Calculating dydu...'); end
    d.ydu = calculate_derivative(y, u_syms, 'y', {'u'});
    if verbose; fprintf('Done.\n'); end
    
    % Gradient of y with respect to k
    if verbose; fprintf('Calculating dydk...'); end
    d.ydk = calculate_derivative(y, k_syms, 'y', {'k'});
    if verbose; fprintf('Done.\n'); end
    
    % Gradient of x0 with respect to s
    if verbose; fprintf('Calculating dx0ds...'); end
    d.x0ds = calculate_derivative(x0, s_syms, 'x', {'s'});
    if verbose; fprintf('Done.\n'); end
    
    % Gradient of x0 with respect to k
    if verbose; fprintf('Calculating dx0k...'); end
    d.x0dk = calculate_derivative(x0, k_syms, 'x', {'k'});
    if verbose; fprintf('Done.\n'); end
else
    d.rdx = '';
    d.rdu = '';
    d.rdk = '';
    d.fdx = '';
    d.fdu = '';
    d.fdk = '';
    d.ydx = '';
    d.ydu = '';
    d.ydk = '';
    d.x0ds = '';
    d.x0dk = '';
end

d2 = [];
if order >= 2
<<<<<<< HEAD
    if useReactions
        % Gradient of drdx with respect to x
        if verbose; fprintf('Calculating d2rdx2...'); end
        d2.rdx2 = calculate_derivative(d.rdx, x_syms, 'r', {'x','x'});
        if verbose; fprintf('Done.\n'); end
        
        % Gradient of drdu with respect to u
        if verbose; fprintf('Calculating d2rdu2...'); end
        d2.rdu2 = calculate_derivative(d.rdu, u_syms, 'r', {'u','u'});
        if verbose; fprintf('Done.\n'); end
        
        % Gradient of drdu with respect to x
        if verbose; fprintf('Calculating d2rdxdu...'); end
        d2.rdxdu = calculate_derivative(d.rdu, x_syms, 'r', {'u','x'});
        if verbose; fprintf('Done.\n'); end
        
        % Gradient of drdx with respect to u
        if verbose; fprintf('Calculating d2rdudx...'); end
        d2.rdudx = calculate_derivative(d.rdx, u_syms, 'r', {'x','u'});
        if verbose; fprintf('Done.\n'); end
        
        % Gradient of drdk with respect to k
        if verbose; fprintf('Calculating d2rdk2...'); end
        d2.rdk2 = calculate_derivative(d.rdk, k_syms, 'r', {'k','k'});
        if verbose; fprintf('Done.\n'); end
        
        % Gradient of drdx with respect to k
        if verbose; fprintf('Calculating d2rdkdx...'); end
        d2.rdkdx = calculate_derivative(d.rdx, k_syms, 'r', {'x','k'});
        if verbose; fprintf('Done.\n'); end
        
        % Gradient of drdu with respect to k
        if verbose; fprintf('Calculating d2rdkdu...'); end
        d2.rdkdu = calculate_derivative(d.rdu, k_syms, 'r', {'u','k'});
        if verbose; fprintf('Done.\n'); end
        
        % Gradient of drdk with respect to x
        if verbose; fprintf('Calculating d2rdxdk...'); end
        d2.rdxdk = calculate_derivative(d.rdk, x_syms, 'r', {'k','x'});
        if verbose; fprintf('Done.\n'); end
        
        % Gradient of drdk with respect to u
        if verbose; fprintf('Calculating d2rdudk...'); end
        d2.rdudk = calculate_derivative(d.rdk, u_syms, 'r', {'k','u'});
        if verbose; fprintf('Done.\n'); end
        
        % Gradient of dfdx with respect to x
        if verbose; fprintf('Calculating d2fdx2...'); end
        d2.fdx2 = S_sym*reshape_derivative(d2.rdx2, [nr nx*nx], 'r', {'x' 'x'});
        d2.fdx2 = reshape_derivative(d2.fdx2, [nx*nx nx], 'f', {'x' 'x'});
        if verbose; fprintf('Done.\n'); end
        
        % Gradient of dfdu with respect to u
        if verbose; fprintf('Calculating d2fdu2...'); end
        d2.fdu2 = S_sym*reshape_derivative(d2.rdu2, [nr,nu*nu], 'r', {'u' 'u'});
        d2.fdu2 = reshape_derivative(d2.fdu2, [nx*nu,nu], 'f', {'u' 'u'});
        if verbose; fprintf('Done.\n'); end
        
        % Gradient of dfdu with respect to x
        if verbose; fprintf('Calculating d2fdxdu...'); end
        d2.fdxdu = S_sym*reshape_derivative(d2.rdxdu, [nr,nu*nx], 'r', {'u' 'x'});
        d2.fdxdu = reshape_derivative(d2.fdxdu, [nx*nu,nx], 'f', {'u' 'x'});
        if verbose; fprintf('Done.\n'); end
        
        % Gradient of dfdx with respect to u
        if verbose; fprintf('Calculating d2fdudx...'); end
        d2.fdudx = S_sym*reshape_derivative(d2.rdudx, [nr,nx*nu], 'r', {'x' 'u'});
        d2.fdudx = reshape_derivative(d2.fdudx, [nx*nx,nu], 'f', {'x' 'u'});
        if verbose; fprintf('Done.\n'); end
        
        % Gradient of dfdk with respect to k
        if verbose; fprintf('Calculating d2fdk2...'); end
        d2.fdk2 = S_sym*reshape_derivative(d2.rdk2, [nr,nk*nk], 'r', {'k' 'k'});
        d2.fdk2 = reshape_derivative(d2.fdk2, [nx*nk,nk], 'f', {'k' 'k'});
        if verbose; fprintf('Done.\n'); end
        
        % Gradient of dfdx with respect to k
        if verbose; fprintf('Calculating d2fdkdx...'); end
        d2.fdkdx = S_sym*reshape_derivative(d2.rdkdx, [nr,nx*nk], 'r', {'x' 'k'});
        d2.fdkdx = reshape_derivative(d2.fdkdx, [nx*nx,nk], 'f', {'x' 'k'});
        if verbose; fprintf('Done.\n'); end
        
        % Gradient of dfdu with respect to k
        if verbose; fprintf('Calculating d2fdkdu...'); end
        d2.fdkdu = S_sym*reshape_derivative(d2.rdkdu, [nr,nu*nk], 'r',{'u' 'k'});
        d2.fdkdu = reshape_derivative(d2.fdkdu, [nx*nu,nk], 'f',{'u' 'k'});
        if verbose; fprintf('Done.\n'); end
        
        % Gradient of dfdk with respect to x
        if verbose; fprintf('Calculating d2fdxdk...'); end
        d2.fdxdk = S_sym*reshape_derivative(d2.rdxdk, [nr,nk*nx], 'r',{'k' 'x'});
        d2.fdxdk = reshape_derivative(d2.fdxdk, [nx*nk,nx], 'f',{'k' 'x'});
        if verbose; fprintf('Done.\n'); end
        
        % Gradient of dfdk with respect to u
        if verbose; fprintf('Calculating d2fdudk...'); end
        d2.fdudk = S_sym*reshape_derivative(d2.rdudk, [nr,nk*nu], 'r',{'k' 'u'});
        d2.fdudk = reshape_derivative(d2.fdudk, [nx*nk,nu], 'f',{'k' 'u'});
        if verbose; fprintf('Done.\n'); end
    else
        d2.rdx2  = '';
        d2.rdu2  = '';
        d2.rdxdu = '';
        d2.rdudx = '';
        d2.rdk2  = '';
        d2.rdkdx = '';
        d2.rdkdu = '';
        d2.rdxdk = '';
        d2.rdudk = '';
        
        % Gradient of dfdx with respect to x
        if verbose; fprintf('Calculating d2fdx2...'); end
        d2.fdx2 = calculate_derivative(d.fdx, x_syms, 'f', {'x','x'});
        if verbose; fprintf('Done.\n'); end
        
        % Gradient of dfdu with respect to u
        if verbose; fprintf('Calculating d2fdu2...'); end
        d2.fdu2 = calculate_derivative(d.fdu, u_syms, 'f', {'u','u'});
        if verbose; fprintf('Done.\n'); end
        
        % Gradient of dfdu with respect to x
        if verbose; fprintf('Calculating d2fdxdu...'); end
        d2.fdxdu = calculate_derivative(d.fdu, x_syms, 'f', {'u','x'});
        if verbose; fprintf('Done.\n'); end
        
        % Gradient of dfdx with respect to u
        if verbose; fprintf('Calculating d2fdudx...'); end
        d2.fdudx = calculate_derivative(d.fdx, u_syms, 'f', {'x','u'});
        if verbose; fprintf('Done.\n'); end
        
        % Gradient of dfdk with respect to k
        if verbose; fprintf('Calculating d2fdk2...'); end
        d2.fdk2 = calculate_derivative(d.fdk, k_syms, 'f', {'k','k'});
        if verbose; fprintf('Done.\n'); end
        
        % Gradient of dfdx with respect to k
        if verbose; fprintf('Calculating d2fdkdx...'); end
        d2.fdkdx = calculate_derivative(d.fdx, k_syms, 'f', {'x','k'});
        if verbose; fprintf('Done.\n'); end
        
        % Gradient of dfdu with respect to k
        if verbose; fprintf('Calculating d2fdkdu...'); end
        d2.fdkdu = calculate_derivative(d.fdu, k_syms, 'f', {'u','k'});
        if verbose; fprintf('Done.\n'); end
        
        % Gradient of dfdk with respect to x
        if verbose; fprintf('Calculating d2fdxdk...'); end
        d2.fdxdk = calculate_derivative(d.fdk, x_syms, 'f', {'k','x'});
        if verbose; fprintf('Done.\n'); end
        
        % Gradient of dfdk with respect to u
        if verbose; fprintf('Calculating d2fdudk...'); end
        d2.fdudk = calculate_derivative(d.fdk, u_syms, 'f', {'k','u'});
        if verbose; fprintf('Done.\n'); end
    end
=======
    % Gradient of drdx with respect to x
    if verbose; fprintf('Calculating d2rdx2...'); end
    d2.rdx2 = calculate_derivative(d.rdx, x_syms, 'r', {'x','x'});
    if verbose; fprintf('Done.\n'); end
    
    % Gradient of drdu with respect to u
    if verbose; fprintf('Calculating d2rdu2...'); end
    d2.rdu2 = calculate_derivative(d.rdu, u_syms, 'r', {'u','u'});
    if verbose; fprintf('Done.\n'); end
    
    % Gradient of drdu with respect to x
    if verbose; fprintf('Calculating d2rdxdu...'); end
    d2.rdxdu = calculate_derivative(d.rdu, x_syms, 'r', {'u','x'});
    if verbose; fprintf('Done.\n'); end
    
    % Gradient of drdx with respect to u
    if verbose; fprintf('Calculating d2rdudx...'); end
    d2.rdudx = calculate_derivative(d.rdx, u_syms, 'r', {'x','u'});
    if verbose; fprintf('Done.\n'); end
    
    % Gradient of drdk with respect to k
    if verbose; fprintf('Calculating d2rdk2...'); end
    d2.rdk2 = calculate_derivative(d.rdk, k_syms, 'r', {'k','k'});
    if verbose; fprintf('Done.\n'); end
    
    % Gradient of drdx with respect to k
    if verbose; fprintf('Calculating d2rdkdx...'); end
    d2.rdkdx = calculate_derivative(d.rdx, k_syms, 'r', {'x','k'});
    if verbose; fprintf('Done.\n'); end
    
    % Gradient of drdu with respect to k
    if verbose; fprintf('Calculating d2rdkdu...'); end
    d2.rdkdu = calculate_derivative(d.rdu, k_syms, 'r', {'u','k'});
    if verbose; fprintf('Done.\n'); end
    
    % Gradient of drdk with respect to x
    if verbose; fprintf('Calculating d2rdxdk...'); end
    d2.rdxdk = calculate_derivative(d.rdk, x_syms, 'r', {'k','x'});
    if verbose; fprintf('Done.\n'); end
    
    % Gradient of drdk with respect to u
    if verbose; fprintf('Calculating d2rdudk...'); end
    d2.rdudk = calculate_derivative(d.rdk, u_syms, 'r', {'k','u'});
    if verbose; fprintf('Done.\n'); end
    
    % Gradient of dfdx with respect to x
    if verbose; fprintf('Calculating d2fdx2...'); end
    d2.fdx2 = S_sym*reshape_derivative(d2.rdx2, [nr nx*nx], 'r', {'x' 'x'});
    d2.fdx2 = reshape_derivative(d2.fdx2, [nx*nx nx], 'f', {'x' 'x'});
    if verbose; fprintf('Done.\n'); end
    
    % Gradient of dfdu with respect to u
    if verbose; fprintf('Calculating d2fdu2...'); end
    d2.fdu2 = S_sym*reshape_derivative(d2.rdu2, [nr,nu*nu], 'r', {'u' 'u'});
    d2.fdu2 = reshape_derivative(d2.fdu2, [nx*nu,nu], 'f', {'u' 'u'});
    if verbose; fprintf('Done.\n'); end
    
    % Gradient of dfdu with respect to x
    if verbose; fprintf('Calculating d2fdxdu...'); end
    d2.fdxdu = S_sym*reshape_derivative(d2.rdxdu, [nr,nu*nx], 'r', {'u' 'x'});
    d2.fdxdu = reshape_derivative(d2.fdxdu, [nx*nu,nx], 'f', {'u' 'x'});
    if verbose; fprintf('Done.\n'); end
    
    % Gradient of dfdx with respect to u
    if verbose; fprintf('Calculating d2fdudx...'); end
    d2.fdudx = S_sym*reshape_derivative(d2.rdudx, [nr,nx*nu], 'r', {'x' 'u'});
    d2.fdudx = reshape_derivative(d2.fdudx, [nx*nx,nu], 'f', {'x' 'u'});
    if verbose; fprintf('Done.\n'); end
    
    % Gradient of dfdk with respect to k
    if verbose; fprintf('Calculating d2fdk2...'); end
    d2.fdk2 = S_sym*reshape_derivative(d2.rdk2, [nr,nk*nk], 'r', {'k' 'k'});
    d2.fdk2 = reshape_derivative(d2.fdk2, [nx*nk,nk], 'f', {'k' 'k'});
    if verbose; fprintf('Done.\n'); end
    
    % Gradient of dfdx with respect to k
    if verbose; fprintf('Calculating d2fdkdx...'); end
    d2.fdkdx = S_sym*reshape_derivative(d2.rdkdx, [nr,nx*nk], 'r', {'x' 'k'});
    d2.fdkdx = reshape_derivative(d2.fdkdx, [nx*nx,nk], 'f', {'x' 'k'});
    if verbose; fprintf('Done.\n'); end
    
    % Gradient of dfdu with respect to k
    if verbose; fprintf('Calculating d2fdkdu...'); end
    d2.fdkdu = S_sym*reshape_derivative(d2.rdkdu, [nr,nu*nk], 'r',{'u' 'k'});
    d2.fdkdu = reshape_derivative(d2.fdkdu, [nx*nu,nk], 'f',{'u' 'k'});
    if verbose; fprintf('Done.\n'); end
    
    % Gradient of dfdk with respect to x
    if verbose; fprintf('Calculating d2fdxdk...'); end
    d2.fdxdk = S_sym*reshape_derivative(d2.rdxdk, [nr,nk*nx], 'r',{'k' 'x'});
    d2.fdxdk = reshape_derivative(d2.fdxdk, [nx*nk,nx], 'f',{'k' 'x'});
    if verbose; fprintf('Done.\n'); end
    
    % Gradient of dfdk with respect to u
    if verbose; fprintf('Calculating d2fdudk...'); end
    d2.fdudk = S_sym*reshape_derivative(d2.rdudk, [nr,nk*nu], 'r',{'k' 'u'});
    d2.fdudk = reshape_derivative(d2.fdudk, [nx*nk,nu], 'f',{'k' 'u'});
    if verbose; fprintf('Done.\n'); end
>>>>>>> 21b45f26
    
    % Output's second derivatives
    if verbose; fprintf('Calculating d2ydx2...'); end
    d2.ydx2 = calculate_derivative(d.ydx, x_syms, 'y', {'x','x'});
    if verbose; fprintf('Done.\n'); end
    
    if verbose; fprintf('Calculating d2ydu2...'); end
    d2.ydu2 = calculate_derivative(d.ydu, u_syms, 'y', {'u','u'});
    if verbose; fprintf('Done.\n'); end
    
    if verbose; fprintf('Calculating d2ydk2...'); end
    d2.ydk2 = calculate_derivative(d.ydk, k_syms, 'y', {'k','k'});
    if verbose; fprintf('Done.\n'); end
    
    if verbose; fprintf('Calculating d2ydudx...'); end
    d2.ydudx = calculate_derivative(d.ydx, u_syms, 'y', {'x','u'});
    if verbose; fprintf('Done.\n'); end
    
    if verbose; fprintf('Calculating d2ydkdx...'); end
    d2.ydkdx = calculate_derivative(d.ydx, k_syms, 'y', {'x','k'});
    if verbose; fprintf('Done.\n'); end
    
    if verbose; fprintf('Calculating d2ydxdu...'); end
    d2.ydxdu = calculate_derivative(d.ydu, x_syms, 'y', {'u','x'});
    if verbose; fprintf('Done.\n'); end
    
    if verbose; fprintf('Calculating d2ydkdu...'); end
    d2.ydkdu = calculate_derivative(d.ydu, k_syms, 'y', {'u','k'});
    if verbose; fprintf('Done.\n'); end
    
    if verbose; fprintf('Calculating d2ydxdk...'); end
    d2.ydxdk = calculate_derivative(d.ydk, x_syms, 'y', {'k','x'});
    if verbose; fprintf('Done.\n'); end
    
    if verbose; fprintf('Calculating d2ydudk...'); end
    d2.ydudk = calculate_derivative(d.ydk, u_syms, 'y', {'k','u'});
    if verbose; fprintf('Done.\n'); end
    
    if verbose; fprintf('Calculating d2x0ds2...'); end
    d2.x0ds2 = calculate_derivative(d.x0ds, s_syms, 'x', {'s','s'});
    if verbose; fprintf('Done.\n'); end
    
    if verbose; fprintf('Calculating d2x0dk2...'); end
    d2.x0dk2 = calculate_derivative(d.x0dk, k_syms, 'x', {'k','k'});
    if verbose; fprintf('Done.\n'); end
    
    if verbose; fprintf('Calculating d2x0dkds...'); end
    d2.x0dkds = calculate_derivative(d.x0ds, k_syms, 'x', {'s','k'});
    if verbose; fprintf('Done.\n'); end
    
    if verbose; fprintf('Calculating d2x0dsdk...'); end
    d2.x0dsdk = calculate_derivative(d.x0dk, s_syms, 'x', {'k','s'});
    if verbose; fprintf('Done.\n'); end
else
    d2.rdx2  = '';
    d2.rdu2  = '';
    d2.rdxdu = '';
    d2.rdudx = '';
    d2.rdk2  = '';
    d2.rdkdx = '';
    d2.rdkdu = '';
    d2.rdxdk = '';
    d2.rdudk = '';
    d2.fdx2  = '';
    d2.fdu2  = '';
    d2.fdxdu = '';
    d2.fdudx = '';
    d2.fdk2  = '';
    d2.fdkdx = '';
    d2.fdkdu = '';
    d2.fdxdk = '';
    d2.fdudk = '';
    d2.ydx2 = '';
    d2.ydu2 = '';
    d2.ydk2 = '';
    d2.ydudx = '';
    d2.ydkdx = '';
    d2.ydxdu = '';
    d2.ydkdu = '';
    d2.ydxdk = '';
    d2.ydudk = '';
    d2.x0ds2 = '';
    d2.x0dk2 = '';
    d2.x0dkds = '';
    d2.x0dsdk = '';
end

d3 = [];
if order >= 3
<<<<<<< HEAD
    if useReactions
        % Gradient of d2rdx2 with respect to x
        d3.rdx3 = calculate_derivative(d2.rdx2, x_syms, 'r', {'x','x','x'});
        
        % Gradient of d2rdx2 with respect to k
        d3.rdkdx2 = calculate_derivative(d2.rdx2, k_syms, 'r', {'x','x','k'});
        
        % Gradient of d2fdx2 with respect to x
        d3.fdx3 = S_sym*reshape_derivative(d3.rdx3, [nr,nx*nx*nx], 'r',{'x' 'x' 'x'});
        d3.fdx3 = reshape_derivative(d3.fdx3, [xn*nx*nx,nx], 'f',{'x' 'x' 'x'});
        
        % Gradient of d2fdx2 with respect to k
        d3.fdkdx2 = S_sym*reshape_derivative(d3.rdkdx2, [nr,nx*nx*nk], 'r',{'x' 'x' 'k'});
        d3.fdkdx2 = reshape_derivative(d3.fdkdx2, [nx*nx*nx,nk], 'f',{'x' 'x' 'k'});
    else
        % Gradient of d2fdx2 with respect to x
        d3.fdx3 = calculate_derivative(d2.fdx2, x_syms, 'x', {'x','x','x'});
        
        % Gradient of d2fdx2 with respect to k
        d3.fdkdx2 = calculate_derivative(d2.fdx2, k_syms, 'x', {'x','x','k'});
    end
=======
    % Gradient of d2rdx2 with respect to x
    d3.rdx3 = calculate_derivative(d2.rdx2, x_syms, 'r', {'x','x','x'});
    
    % Gradient of d2rdx2 with respect to k
    d3.rdkdx2 = calculate_derivative(d2.rdx2, k_syms, 'r', {'x','x','k'});
    
    % Gradient of d2fdx2 with respect to x
    d3.fdx3 = S_sym*reshape_derivative(d3.rdx3, [nr,nx*nx*nx], 'r',{'x' 'x' 'x'});
    d3.fdx3 = reshape_derivative(d3.fdx3, [xn*nx*nx,nx], 'f',{'x' 'x' 'x'});
    
    % Gradient of d2fdx2 with respect to k
    d3.fdkdx2 = S_sym*reshape_derivative(d3.rdkdx2, [nr,nx*nx*nk], 'r',{'x' 'x' 'k'});
    d3.fdkdx2 = reshape_derivative(d3.fdkdx2, [nx*nx*nx,nk], 'f',{'x' 'x' 'k'});
>>>>>>> 21b45f26
    
    % Gradient of d2x0ds2 with respect to s
    d3.x0ds3 = calculate_derivative(d2.x0ds2, s_syms, 'x', {'s','s','s'});
else
    d3.rdx3   = '';
    d3.rdkdx2 = '';
    d3.fdx3   = '';
    d3.fdkdx2 = '';
    d3.x0ds3  = '';
end

%% Convert symbolic expressions to function handles

if opts.UseMEX
    symbolic2stringmethod = 'mex';
else
    symbolic2stringmethod = 'efficient';
end

if verbose; fprintf('Converting symbolics to functions...\n'); end
f        = symbolic2function(f, 'f', {});
r        = symbolic2function(r, 'r', {});
y        = symbolic2function(y, 'y', {});
x0       = symbolic2function(x0, 'x', {});

if order >= 1
    d.fdx     = symbolic2function(d.fdx, 'f', 'x');
    d.fdu     = symbolic2function(d.fdu, 'f', 'u');
    d.fdk     = symbolic2function(d.fdk, 'f', 'k');
    
    d.rdx     = symbolic2function(d.rdx, 'r', 'x');
    d.rdu     = symbolic2function(d.rdu, 'r', 'u');
    d.rdk     = symbolic2function(d.rdk, 'r', 'k');
    
    d.ydx     = symbolic2function(d.ydx, 'y', 'x');
    d.ydu     = symbolic2function(d.ydu, 'y', 'u');
    d.ydk     = symbolic2function(d.ydk, 'y', 'k');
    
    d.x0ds    = symbolic2function(d.x0ds, 'x', 's');
    d.x0dk    = symbolic2function(d.x0dk, 'x', 'k');
end

if order >= 2
    d2.fdx2   = symbolic2function(d2.fdx2, 'f', {'x' 'x'});
    d2.fdu2   = symbolic2function(d2.fdu2, 'f', {'u' 'u'});
    d2.fdk2   = symbolic2function(d2.fdk2, 'f', {'k' 'k'});
    d2.fdudx  = symbolic2function(d2.fdudx, 'f', {'x' 'u'});
    d2.fdxdu  = symbolic2function(d2.fdxdu, 'f', {'u' 'x'});
    d2.fdkdx  = symbolic2function(d2.fdkdx, 'f', {'x' 'k'});
    d2.fdxdk  = symbolic2function(d2.fdxdk, 'f', {'k' 'x'});
    d2.fdkdu  = symbolic2function(d2.fdkdu, 'f', {'u' 'k'});
    d2.fdudk  = symbolic2function(d2.fdudk, 'f', {'k' 'u'});
    
    d2.rdx2   = symbolic2function(d2.rdx2, 'r', {'x' 'x'});
    d2.rdu2   = symbolic2function(d2.rdu2, 'r', {'u' 'u'});
    d2.rdxdu  = symbolic2function(d2.rdxdu, 'r', {'u' 'x'});
    d2.rdudx  = symbolic2function(d2.rdudx, 'r', {'x' 'u'});
    d2.rdk2   = symbolic2function(d2.rdk2, 'r', {'k' 'k'});
    d2.rdkdx  = symbolic2function(d2.rdkdx, 'r', {'x' 'k'});
    d2.rdkdu  = symbolic2function(d2.rdkdu, 'r', {'u' 'k'});
    d2.rdxdk  = symbolic2function(d2.rdxdk, 'r', {'k' 'x'});
    d2.rdudk  = symbolic2function(d2.rdudk, 'r', {'k' 'u'});
    
    d2.ydx2   = symbolic2function(d2.ydx2,  'y', {'x' 'x'});
    d2.ydu2   = symbolic2function(d2.ydu2,  'y', {'u' 'u'});
    d2.ydk2   = symbolic2function(d2.ydk2,  'y', {'k' 'k'});
    d2.ydudx  = symbolic2function(d2.ydudx, 'y', {'x' 'u'});
    d2.ydkdx  = symbolic2function(d2.ydkdx, 'y', {'x' 'k'});
    d2.ydxdu  = symbolic2function(d2.ydxdu, 'y', {'u' 'x'});
    d2.ydkdu  = symbolic2function(d2.ydkdu, 'y', {'u' 'k'});
    d2.ydxdk  = symbolic2function(d2.ydxdk, 'y', {'k' 'x'});
    d2.ydudk  = symbolic2function(d2.ydudk, 'y', {'k' 'u'});
    
    d2.x0ds2  = symbolic2function(d2.x0ds2, 'x', {'s' 's'});
    d2.x0dk2  = symbolic2function(d2.x0dk2, 'x', {'k' 'k'});
    d2.x0dkds = symbolic2function(d2.x0dkds, 'x', {'s' 'k'});
    d2.x0dsdk = symbolic2function(d2.x0dsdk, 'x', {'k' 's'});
end

if order >= 3
    d3.fdx3   = symbolic2function(d3.fdx3, 'f', {'x' 'x' 'x'});
    d3.fdkdx2 = symbolic2function(d3.fdkdx2, 'f', {'x' 'x' 'k'});
    
    d3.x0ds3  = symbolic2function(d3.x0ds3, 'x', {'s' 's' 's'});
end

if verbose; fprintf('   ...done.\n'); end

%% Set up model structure

% Clear unnecessary symbolic variables from scope
%   This is needed to suppress warnings when model is loaded into a workspace
%   w/o the symbolic toolbox, such as when deployed with mcc
varStruct = whos;
varNames = {varStruct.name};
varClasses = {varStruct.class};
symVarNames = varNames(ismember(varClasses, 'sym'));
for i = 1:length(symVarNames)
    clear(symVarNames{i});
end

m.dv = dv;
m.k  = k;
m.s  = s;
m.u  = u;

m.vxInd = vxInd;
m.vuInd = vuInd;

m.f         = setfun_rf(f,k);

if order >= 1
    m.dfdx      = setfun_rf(d.fdx,k);
    m.dfdk      = setfun_rf(d.fdk,k);
    m.dfdu      = setfun_rf(d.fdu,k);
end

if order >= 2
    m.d2fdx2    = setfun_rf(d2.fdx2,k);
    m.d2fdu2    = setfun_rf(d2.fdu2,k);
    m.d2fdk2    = setfun_rf(d2.fdk2,k);
    m.d2fdudx   = setfun_rf(d2.fdudx,k);
    m.d2fdxdu   = setfun_rf(d2.fdxdu,k);
    m.d2fdkdx   = setfun_rf(d2.fdkdx,k);
    m.d2fdkdu   = setfun_rf(d2.fdkdu,k);
    m.d2fdxdk   = setfun_rf(d2.fdxdk,k);
    m.d2fdudk   = setfun_rf(d2.fdudk,k);
end

if order >= 3
    m.d3fdx3    = setfun_rf(d3.fdx3,k);
    m.d3fdkdx2  = setfun_rf(d3.fdkdx2,k);
end

m.S = S;
m.r = setfun_rf(r,k);

if order >= 1
    m.drdx      = setfun_rf(d.rdx,k);
    m.drdk      = setfun_rf(d.rdk,k);
    m.drdu      = setfun_rf(d.rdu,k);
end

if order >= 2
    m.d2rdx2    = setfun_rf(d2.rdx2,k);
    m.d2rdu2    = setfun_rf(d2.rdu2,k);
    m.d2rdk2    = setfun_rf(d2.rdk2,k);
    m.d2rdudx   = setfun_rf(d2.rdudx,k);
    m.d2rdxdu   = setfun_rf(d2.rdxdu,k);
    m.d2rdkdx   = setfun_rf(d2.rdkdx,k);
    m.d2rdkdu   = setfun_rf(d2.rdkdu,k);
    m.d2rdxdk   = setfun_rf(d2.rdxdk,k);
    m.d2rdudk   = setfun_rf(d2.rdudk,k);
end

m.y = setfun_y(y,true,k,ny);

if order >= 1
    m.dydx      = setfun_y(d.ydx,false,k,ny);
    m.dydu      = setfun_y(d.ydu,false,k,ny);
    m.dydk      = setfun_y(d.ydk,false,k,ny);
end

if order >= 2
    m.d2ydx2    = setfun_y(d2.ydx2,false,k,ny);
    m.d2ydu2    = setfun_y(d2.ydu2,false,k,ny);
    m.d2ydk2    = setfun_y(d2.ydk2,false,k,ny);
    m.d2ydudx   = setfun_y(d2.ydudx,false,k,ny);
    m.d2ydkdx   = setfun_y(d2.ydkdx,false,k,ny);
    m.d2ydxdu   = setfun_y(d2.ydxdu,false,k,ny);
    m.d2ydkdu   = setfun_y(d2.ydkdu,false,k,ny);
    m.d2ydxdk   = setfun_y(d2.ydxdk,false,k,ny);
    m.d2ydudk   = setfun_y(d2.ydudk,false,k,ny);
end

m.x0            = setfun_x0(x0,k);

if order >= 1
    m.dx0ds     = setfun_x0(d.x0ds,k);
    m.dx0dk     = setfun_x0(d.x0dk,k);
end

if order >= 2
    m.d2x0ds2   = setfun_x0(d2.x0ds2,k);
    m.d2x0dk2   = setfun_x0(d2.x0dk2,k);
    m.d2x0dkds  = setfun_x0(d2.x0dkds,k);
    m.d2x0dsdk  = setfun_x0(d2.x0dsdk,k);
end

if order >= 3
    m.d3x0ds3   = setfun_x0(d3.x0ds3);
end

m = final(m, x0, f, r, y, d, d2, d3, order);

if verbose; fprintf('done.\n'); end

% End of function
%%%%%%%%%%%%%%%%%%%%%%%%%%%%%%%%%%%%%%%%%%%%%%%%%%%%%%%%%%%%%%%%%%%%%%%%%%%

%% %%%%%%%%%%%%%%%%%%%%%%%
%%%% Helper functions %%%%
%%%%%%%%%%%%%%%%%%%%%%%%%%

    function fun = symbolic2function(dsym, num, dens)
        
        % Standardize independent variable names as a cell array
        if ischar(dens)
            dens = {dens};
        end
        
        % Get string of variable name for this function (i.e., 'dfdx')
        if ~isempty(dens)
            order_ = numel(dens);
            if order_ >= 2
                orderstr = int2str(numel(dens));
            else
                orderstr = '';
            end
            [denterms, ~, denoccurenceindex] = unique(dens, 'stable');
            dencounts = histcounts(denoccurenceindex, 0.5:numel(denterms)+0.5);
            dencounts = strtrim(cellstr(int2str(dencounts(:))));
            dencounts(strcmp(dencounts, '1')) = {''};
            denstrs = strcat('d', denterms(:), dencounts(:));
            variable_name = ['d' orderstr num denstrs{:}];
        else
            variable_name = num;
        end
        
        if verbose; fprintf([variable_name '...']); end
        
        switch symbolic2stringmethod
            case 'efficient'
                
                string_rep = symbolic2string(dsym, num, dens);
                fun = string2fun(string_rep, num, dens, opts.Inf2Big, opts.Nan2Zero);
                
            case 'mex'
                
                % Don't create MEX functions for x0 functions, because they
                % aren't called very many times
                if strcmp(num,'x')
                    string_rep = symbolic2string(dsym, num, dens);
                    fun = string2fun(string_rep, num, dens, opts.Inf2Big, opts.Nan2Zero);
                    return
                end
                
                % Prepare inputs to C code generation function
                nzlogical = getNonZeroEntries(num, dens);
                nzi = cell(ndims(nzlogical),1);
                nziind = find(nzlogical);
                [nzi{:}] = ind2sub(size(nzlogical), nziind(:));
                nzi = [nzi{:}];
                nzsizes = [sizes.(num) cellfun(@(den)sizes.(den), row(dens))];
                
                % Generate mex C code
                getMexReadyCode(dsym, nzi, nzsizes, x_syms, u_syms, k_syms, variable_name, opts.MEXDirectory)
                
                fun = str2func([variable_name 'fun']);
        end
        
        if verbose; fprintf('Done.\n'); end
        
    end

    function string_rep = symbolic2string(dsym, num, dens)
        
        % If provided an empty input, return an empty output
        if isempty(dsym)
            dsymsize = size(dsym);
            dsymsize = strtrim(cellstr(int2str(dsymsize(:))));
            if isempty(dens)
                string_rep = ['zeros(' strjoin(row(dsymsize), ',') ')'];
                return
            else
                string_rep = ['[],[],[],' dsymsize{1} ',' dsymsize{2}];
                return
            end
        end
        
        if isempty(dens)
            
            % For zero-order derivatives, don't create a sparse matrix
            strelements = fastchar(dsym);
            string_rep = strjoin(row(strelements), ';');
            
        else
            
            % Get nonzero derivative logical matrix
            nzlogical = getNonZeroEntries(num, dens);
            
            % Reshape nzlogical to the same size as that of the provided value
            varsizes = size(dsym);
            nzlogical = reshape(nzlogical, varsizes);
            
            % Convert nonzero terms to strings
            nzindices = find(nzlogical(:));
            strelements = fastchar(dsym(nzindices)); %#ok % Don't replace indices with logicals here. The conversion of the logical to sym takes too long.
            
            strelements = strjoin(row(strelements), ',');
            
            % Convert subscripts into strings
            [isubscripts,jsubscripts] = find(nzlogical);
            isubscriptstrs = strtrim(cellstr(num2str(isubscripts)));
            jsubscriptstrs = strtrim(cellstr(num2str(jsubscripts)));
            isubstring = strjoin(row(isubscriptstrs), ',');
            jsubstring = strjoin(row(jsubscriptstrs), ',');
            
            % Write sparse initialization string, which will fit in the
            % following expression:
            % '@(t,x,u,k) sparse(' STRING_REP ')'
            string_rep = sprintf(['[' isubstring '],[' jsubstring '],[' strelements '],[' num2str(varsizes(1)) '],[' num2str(varsizes(2)) ']']);
            
        end
        
        % Replace symbolic names with indexed references to vectors
        if nx == 0
            xindexstring = {};
        else
            xindexstring = sprintf('x(%d)\n', 1:nx);
            xindexstring = textscan(xindexstring, '%s', 'Delimiter', '\n');
            xindexstring = xindexstring{1};
        end
        if nu == 0
            uindexstring = {};
        else
            uindexstring = sprintf('u(%d)\n', 1:nu);
            uindexstring = textscan(uindexstring, '%s', 'Delimiter', '\n');
            uindexstring = uindexstring{1};
        end
        if nk == 0
            kindexstring = {};
        else
            kindexstring = sprintf('k(%d)\n', 1:nk);
            kindexstring = textscan(kindexstring, '%s', 'Delimiter', '\n');
            kindexstring = kindexstring{1};
        end
        if ns == 0
            sindexstring = {};
        else
            sindexstring = sprintf('s(%d)\n', 1:ns);
            sindexstring = textscan(sindexstring, '%s', 'Delimiter', '\n');
            sindexstring = sindexstring{1};
        end
        string_rep = regexprep(string_rep, [x_strs; u_strs; k_strs; s_strs], [xindexstring; uindexstring; kindexstring; sindexstring]);
        
    end

    function d2ydx2dx1_ = calculate_derivative(dydx1_, x2Syms_, num, dens)
        % y = dependent variable
        % x1 = 1st derivative variable
        % x2 = 2nd derivative variable
        % num and dens should be for the output derivative matrix.
        
        ny_  = size(dydx1_,1);
        nx1_ = size(dydx1_,2);
        nx2_ = numel(x2Syms_);
        
        % If any dimensions are zero, return an empty derivative
        if any([nx1_ nx2_ ny_] == 0, 2)
            d2ydx2dx1_ = initializeMatrixMupad([], [], [], ny_*nx1_, nx2_);
            return
        end
        
        % Standardize dens as a cell array
        if ischar(dens)
            dens = {dens};
        end
        
        % Find the entries of d2ydx2dx1_ that might be nonzero
        nze = getNonZeroEntries(num, dens);
        nze = reshape(nze, ny_*nx1_, nx2_);
        [nzterms, nzdens] = find(nze);
        
        % If there aren't any nonzero terms, return an all-zero derivative
        if isempty(nzterms)
            d2ydx2dx1_ = initializeMatrixMupad([], [], [], ny_*nx1_, nx2_);
            return
        end
        
        % Take derivatives of the possibly nonzero entries
        nzders = diff_vectorized(vec(dydx1_(nzterms)), vec(x2Syms_(nzdens)), simplifyMethod);
        
        % Of the supposedly nonzero derivatives, find the ones that are
        % actually nonzero, and only keep those
        iszero = logical(nzders == 0);
        nzeiszero = sub2ind([ny_*nx1_, nx2_], nzterms(iszero), nzdens(iszero));
        nze(nzeiszero) = false;
        
        % Get sizes of dependent (numerator) and independent (denominator)
        % variables in the derivative
        numsize = sizes.(num);
        densizes = zeros(1, numel(dens));
        for di = 1:numel(dens)
            densizes(di) = sizes.(dens{di});
        end
        
        % Reshape nonzero entries to n-dimensional matrix
        nze = reshape(nze, [numsize,densizes]);
        
        % Update the non-zero map to account for newly discovered zero
        % terms
        nzkey = [num dens{:}];
        nonzero_map(nzkey) = nze;
        
        % Also get information about f derivative, if numerator is r
        if strcmp(num,'r')
            nzkey_f = strrep(nzkey,'r','f');
            % Only update the key for f if no information about this
            % particular derivative was previously stored in nz
            if ~isKey(nonzero_map, nzkey_f)
                nztemp = full(logical(abs(S)*reshape(nze, [ny_, nx1_*nx2_])));
                nonzero_map(nzkey_f) = reshape(nztemp, [nx, nx1_, nx2_]);
            end
        end
        
        % Remove zero terms
        nzders(iszero) = [];
        nzterms(iszero) = [];
        nzdens(iszero) = [];
        
        d2ydx2dx1_ = initializeMatrixMupad(nzterms, nzdens, nzders, ny_*nx1_, nx2_);
        
    end

    function matout = reshape_derivative(mat, newsize, num, dens)
        
        % Get logical matrix indicating non-zero entries
        nzlogical = getNonZeroEntries(num, dens);
        
        % Convert logicals into linear indices
        nzindices = find(nzlogical);
        
        % Convert linear indices into subscripts in new reshaped matrix
        [nzsub_i,nzsub_j] = ind2sub(newsize, nzindices);
        
        % Get nonzero terms
        nzterms = mat(nzindices);
        
        % Initialize matrix
        matout = initializeMatrixMupad(nzsub_i, nzsub_j, nzterms, newsize(1), newsize(2));
        
    end

    function nzout = getNonZeroEntries(num, dens)
        % Inputs:
        %   num: "numerator" of derivative, either 'r', 'f', 'u', or 'y'
        %   dens: "denominator" terms of derivative, any combination of 'x',
        %       'u', and 'k' in a cell array for 'r' and 'f' numerators, 'q'
        %       for 'u' numerators, and 'x', 'u', and 'k' for 'y' numerators
        % Outputs:
        %   nzout: a logical array of size n(r, f, u, or y)-by-n(x or u or
        %       k)-by-n(x or u or k)-by-..., where nzout(i,j,k,...) is true if
        %       d(r or f)/d(x or u or k)(x or u or k)... is potentially
        %       nonzero, based on what terms are present in each of the
        %       reaction or state first derivative terms. Note that the first term
        %       appearing in the "denominator" string of the derivative is the
        %       last dimension, since it is the derivative taken last. I.E.,
        %       dr/dxdk has dimensions nr-by-nk-by-nx.
        %
        % Example:
        %   nzout = getNonZeroEntries('f',{'x','k'}) would return nzout,
        %   the logical array of size nf-by-nx-by-nk indicating the
        %   potentially nonzero entries of df/dkdx.
        
        % Standardize denominators as a cell array
        if ischar(dens)
            dens = {dens};
        end
        
        % Find the highest-order derivative we have nonzero entry data for
        nzkey = [num dens{:}];
        nzout = [];
        nzfound = false;
        while ~nzfound
            if isKey(nonzero_map,nzkey)
                nzout = nonzero_map(nzkey);
                nzfound = true;
            else
                nzkey = nzkey(1:end-1);
            end
            if isempty(nzkey)
                error('No data found for this derivative. This should never happen and needs to be debugged.')
            end
        end
        
        ndens = numel(dens);
        ndensknown = numel(nzkey) - 1;
        denstoestimate = (ndensknown+1):ndens;
        singletondims = 3:(ndens+1);
        for nzi = denstoestimate(:)'
            nzaddkey = [num dens{nzi}];
            nztoadd = nonzero_map(nzaddkey);
            if numel(singletondims) <= 1
                permutedims = [1, singletondims(1:nzi-1), 2];
            else
                permutedims = [1, singletondims(1:nzi-1), 2, singletondims(nzi:end)];
            end
            permutednztoadd = permute(nztoadd,permutedims);
            nzout = bsxfun(@and,nzout,permutednztoadd);
        end
    end
end

%% %%%%%%%%%%%%%%%%%%%%%%%%
%%%%% Update function %%%%%
%%%%%%%%%%%%%%%%%%%%%%%%%%%
function m = final(m, x0, f, r, y, d, d2, d3, order)

k = m.k;
ny = m.ny;

% Update function handles
m.x0            = setfun_x0(x0,k);
m.f             = setfun_rf(f,k);
m.r             = setfun_rf(r,k);
m.y             = setfun_y(y,true,k,ny);

if order >= 1
    m.dx0ds     = setfun_x0(d.x0ds,k);
    m.dx0dk     = setfun_x0(d.x0dk,k);
    m.dfdx      = setfun_rf(d.fdx,k);
    m.dfdk      = setfun_rf(d.fdk,k);
    m.dfdu      = setfun_rf(d.fdu,k);
    m.drdx      = setfun_rf(d.rdx,k);
    m.drdk      = setfun_rf(d.rdk,k);
    m.drdu      = setfun_rf(d.rdu,k);
    m.dydx      = setfun_y(d.ydx,false,k,ny);
    m.dydu      = setfun_y(d.ydu,false,k,ny);
    m.dydk      = setfun_y(d.ydk,false,k,ny);
end

if order >= 2
    m.d2x0ds2   = setfun_x0(d2.x0ds2,k);
    m.d2x0dk2   = setfun_x0(d2.x0dk2,k);
    m.d2x0dkds  = setfun_x0(d2.x0dkds,k);
    m.d2x0dsdk  = setfun_x0(d2.x0dsdk,k);
    m.d2fdx2    = setfun_rf(d2.fdx2,k);
    m.d2fdu2    = setfun_rf(d2.fdu2,k);
    m.d2fdk2    = setfun_rf(d2.fdk2,k);
    m.d2fdudx   = setfun_rf(d2.fdudx,k);
    m.d2fdxdu   = setfun_rf(d2.fdxdu,k);
    m.d2fdkdx   = setfun_rf(d2.fdkdx,k);
    m.d2fdkdu   = setfun_rf(d2.fdkdu,k);
    m.d2fdxdk   = setfun_rf(d2.fdxdk,k);
    m.d2fdudk   = setfun_rf(d2.fdudk,k);
    m.d2rdx2    = setfun_rf(d2.rdx2,k);
    m.d2rdu2    = setfun_rf(d2.rdu2,k);
    m.d2rdk2    = setfun_rf(d2.rdk2,k);
    m.d2rdudx   = setfun_rf(d2.rdudx,k);
    m.d2rdxdu   = setfun_rf(d2.rdxdu,k);
    m.d2rdkdx   = setfun_rf(d2.rdkdx,k);
    m.d2rdkdu   = setfun_rf(d2.rdkdu,k);
    m.d2rdxdk   = setfun_rf(d2.rdxdk,k);
    m.d2rdudk   = setfun_rf(d2.rdudk,k);
    m.d2ydx2    = setfun_y(d2.ydx2,false,k,ny);
    m.d2ydu2    = setfun_y(d2.ydu2,false,k,ny);
    m.d2ydk2    = setfun_y(d2.ydk2,false,k,ny);
    m.d2ydudx   = setfun_y(d2.ydudx,false,k,ny);
    m.d2ydkdx   = setfun_y(d2.ydkdx,false,k,ny);
    m.d2ydxdu   = setfun_y(d2.ydxdu,false,k,ny);
    m.d2ydkdu   = setfun_y(d2.ydkdu,false,k,ny);
    m.d2ydxdk   = setfun_y(d2.ydxdk,false,k,ny);
    m.d2ydudk   = setfun_y(d2.ydudk,false,k,ny);
end

if order >= 3
    m.d3fdx3    = setfun_rf(d3.fdx3,k);
    m.d3fdkdx2  = setfun_rf(d3.fdkdx2,k);
end

m.Ready = true;
m.Update = @Update;
<<<<<<< HEAD
m.UpdateField= @UpdateField;
=======
>>>>>>> 21b45f26

    function mout = Update(k)
        % Copy existing model
        mout = m;
        
        % Apply changes
        mout.k = k;
        
        % Distribute values
        if m.nk >= 1
            k = num2cell(k);
            [mout.Parameters.Value] = k{:};
        end
        
        % Rebuild model
        mout = final(mout, x0, f, r, y, d, d2, d3, order);
    end
<<<<<<< HEAD

    function mout = UpdateField(newfields)
        % Copy existing model
        mout = m;
        
        % Apply changes
        fields = fieldnames(newfields);
        
        for iField = 1:length(fields)
            field = fields{iField};
            if ~isfield(m, field)
                warning('KroneckerBio:finalizeModelAnalytic:UpdateField:InvalidField', 'Attempting to add field %s, which is not present in the model. This will disable concatenating models.', field)
            end
            mout.(field) = newfields.(field);
        end
        
        % Rebuild model
        mout = final(mout, x0, f, r, y, d, d2, d3, order);
    end
=======
>>>>>>> 21b45f26
end

function assert_no_ambiguous_species(expressions, ambiguous_names, type)
try
    temp = @(input,i)transmute(input, ambiguous_names, type, i); % Matlab bug-ception
    for i = 1:numel(expressions)
        expressions{i} = regexp(expressions{i}, '((("[^"]*")|(\<[A-Za-z_][A-Za-z0-9_]*\>))(\.(("[^"]*")|(\<[A-Za-z_][A-Za-z0-9_]*\>)))?)(?@temp($1,i))');
    end
catch ME % Matlab flaw: regexp swallows user-generated exception
    if (strcmp(ME.identifier,'MATLAB:REGEXP:EvaluationError'))
        % Find the start of the real message
        start = regexp(ME.message, 'The species');
        
        % Set the exception back to the way it is supposed to be
        error('KroneckerBio:AmbiguousSpeciesName', ME.message(start:end))
    end
end
end

function transmute(input, ambiguous_names, type, i) % Matlab bug prevents this from being local to previous function
% Remove quote characters
stripped_input = strrep(input, '"', '');

index = lookupmember(stripped_input, ambiguous_names);

assert(index == 0, 'KroneckerBio:AmbiguousSpeciesName', 'The species "%s" used in %s #%i is ambiguous because there are several species in the model with that name', input, type, i)
end

function out = expression_has_variable(expr_strs, var_strs)
% Determine which expressions have which variables. Return a logical matrix
% n_expr by n_var with true whenever the ith expression contains the jth
% variable.

n_exprs = numel(expr_strs);
n_vars = numel(var_strs);

if isempty(expr_strs) || isempty(var_strs)
    out = false(n_exprs, n_vars);
else
    
    % Determine where the variable's substrings appear in the r
    % expressions. Cell array varPositionsInExpr element i,j contains an
    % array indicating at what positions var_strs(j) appears in expr_strs(i)
    varPositionsInExpr = cellfun(@strfind,...
        repmat(expr_strs, 1, n_vars),...
        repmat(row(var_strs), n_exprs, 1),...
        'UniformOutput', false...
        );
    
    % Determine which elements are empty. If varPositionsInExpr{i,j} is
    % not empty, then reaction i contains variable j.
    out = ~cellfun(@isempty, varPositionsInExpr);
end
end

function fun = string2fun(string_rep, num, dens, use_inf2big, use_nan2zero)
% Note that string2fun is a subfunction instead of a nested function to
% prevent the anonymous functions created here from saving copies of
% the primary function workspace variables.

% If the dependent variable is x0, the input argument is s,k. Otherwise,
% t,x,u,k.
if strcmp(num,'x')
    inputargstr = 's,k';
else
    inputargstr = 't,x,u,k';
end

% If this isn't a derivative (no independent variables specified), make a
% full array. Otherwise make a sparse array.
if isempty(dens)
    sparsestr = {'[' ']'};
else
    sparsestr = {'sparse(' ')'};
end

if use_inf2big
    infstr = {'inf2big(' ')'};
else
    infstr = {'' ''};
end

if use_nan2zero
    nanstr = {'nan2zero(' ')'};
else
    nanstr = {'' ''};
end

% Set up the function handle
fun = eval(['@(' inputargstr ') ' infstr{1} nanstr{1} sparsestr{1} string_rep sparsestr{2} nanstr{2} infstr{2}]);

% Convert function to and from function handle to ensure that
% MATLAB recognizes and stores the workspace for the anonymous
% functions. Without this, saving and loading a model will
% cause MATLAB to lose the function.
fun = func2str(fun);
fun = str2func(fun);
end

function fun = setfun_rf(basefun, k)
fun = @(t,x,u)basefun(t,x,u,k);
end

function fun = setfun_y(basefun, is0order, k, ny)
if is0order
    fun = @(t,x,u) vectorize_y(basefun, t, x, u, k, ny);
else
    fun = @(t,x,u) basefun(t, x, u, k);
end
end

function fun = setfun_x0(basefun, k)
fun = @(s)basefun(s,k);
end

function val = vectorize_y(y, t, x, u, k, ny)
nt = numel(t);
val = zeros(ny,nt);
if isempty(x)
    x = zeros(0,nt);
end
if isempty(u)
    u = zeros(0,nt);
end
if isempty(k)
    k = 0; % doesn't change in time
end
for it = 1:nt
    val(:,it) = y(t(it), x(:,it), u(:,it), k);
end
end

function rOut = evaluate_external_functions(rIn, ids)
if ~isempty(rIn)
    % Evaluate symbolic functions/pull in functions defined in path
    %   Necessary for "power" and other MathML function translation
    % Initialize symbolic variables
    syms(ids{:});
    
    % Evaluate the expressions to remove function calls
    rOut = eval(rIn);
    
    % Clear the symbolic variables
    clear(ids{:})
else
    % eval does not preserve size if rIn is empty
    rOut = rIn;
end
end

function assert_unique_name(names)
names = vec(names);

n_new = numel(names);

for i = 1:n_new
    % Check if item by this name already exists
    if ~isempty(names)
        name = names{i};
        if any(strcmp(name, names(1:i-1)))
            error('KroneckerBio:FinalizeModel:RepeatName', 'There are multiple components with the name %s', name)
        end
    end
end
end<|MERGE_RESOLUTION|>--- conflicted
+++ resolved
@@ -365,7 +365,6 @@
 %% Generate derivatives of desired order
 d = [];
 if order >= 1
-<<<<<<< HEAD
     
     if useReactions
         % Gradient of r with respect to x
@@ -417,37 +416,6 @@
         d.fdk = calculate_derivative(f, k_syms, 'f', {'k'});
         if verbose; fprintf('Done.\n'); end
     end
-=======
-    % Gradient of r with respect to x
-    if verbose; fprintf('Calculating drdx...'); end
-    d.rdx = calculate_derivative(r, x_syms, 'r', {'x'});
-    if verbose; fprintf('Done.\n'); end
-    
-    % Gradient of r with respect to u
-    if verbose; fprintf('Calculating drdu...'); end
-    d.rdu = calculate_derivative(r, u_syms, 'r', {'u'});
-    if verbose; fprintf('Done.\n'); end
-    
-    % Gradient of r with respect to k
-    if verbose; fprintf('Calculating drdk...'); end
-    d.rdk = calculate_derivative(r, k_syms, 'r', {'k'});
-    if verbose; fprintf('Done.\n'); end
-    
-    % Gradient of f with respect to x
-    if verbose; fprintf('Calculating dfdx...'); end
-    d.fdx = S_sym*d.rdx;
-    if verbose; fprintf('Done.\n'); end
-    
-    % Gradient of f with respect to u
-    if verbose; fprintf('Calculating dfdu...'); end
-    d.fdu = S_sym*d.rdu;
-    if verbose; fprintf('Done.\n'); end
-    
-    % Gradient of f with respect to k
-    if verbose; fprintf('Calculating dfdk...'); end
-    d.fdk = S_sym*d.rdk;
-    if verbose; fprintf('Done.\n'); end
->>>>>>> 21b45f26
     
     % Gradient of y with respect to x
     if verbose; fprintf('Calculating dydx...'); end
@@ -489,7 +457,6 @@
 
 d2 = [];
 if order >= 2
-<<<<<<< HEAD
     if useReactions
         % Gradient of drdx with respect to x
         if verbose; fprintf('Calculating d2rdx2...'); end
@@ -645,106 +612,6 @@
         d2.fdudk = calculate_derivative(d.fdk, u_syms, 'f', {'k','u'});
         if verbose; fprintf('Done.\n'); end
     end
-=======
-    % Gradient of drdx with respect to x
-    if verbose; fprintf('Calculating d2rdx2...'); end
-    d2.rdx2 = calculate_derivative(d.rdx, x_syms, 'r', {'x','x'});
-    if verbose; fprintf('Done.\n'); end
-    
-    % Gradient of drdu with respect to u
-    if verbose; fprintf('Calculating d2rdu2...'); end
-    d2.rdu2 = calculate_derivative(d.rdu, u_syms, 'r', {'u','u'});
-    if verbose; fprintf('Done.\n'); end
-    
-    % Gradient of drdu with respect to x
-    if verbose; fprintf('Calculating d2rdxdu...'); end
-    d2.rdxdu = calculate_derivative(d.rdu, x_syms, 'r', {'u','x'});
-    if verbose; fprintf('Done.\n'); end
-    
-    % Gradient of drdx with respect to u
-    if verbose; fprintf('Calculating d2rdudx...'); end
-    d2.rdudx = calculate_derivative(d.rdx, u_syms, 'r', {'x','u'});
-    if verbose; fprintf('Done.\n'); end
-    
-    % Gradient of drdk with respect to k
-    if verbose; fprintf('Calculating d2rdk2...'); end
-    d2.rdk2 = calculate_derivative(d.rdk, k_syms, 'r', {'k','k'});
-    if verbose; fprintf('Done.\n'); end
-    
-    % Gradient of drdx with respect to k
-    if verbose; fprintf('Calculating d2rdkdx...'); end
-    d2.rdkdx = calculate_derivative(d.rdx, k_syms, 'r', {'x','k'});
-    if verbose; fprintf('Done.\n'); end
-    
-    % Gradient of drdu with respect to k
-    if verbose; fprintf('Calculating d2rdkdu...'); end
-    d2.rdkdu = calculate_derivative(d.rdu, k_syms, 'r', {'u','k'});
-    if verbose; fprintf('Done.\n'); end
-    
-    % Gradient of drdk with respect to x
-    if verbose; fprintf('Calculating d2rdxdk...'); end
-    d2.rdxdk = calculate_derivative(d.rdk, x_syms, 'r', {'k','x'});
-    if verbose; fprintf('Done.\n'); end
-    
-    % Gradient of drdk with respect to u
-    if verbose; fprintf('Calculating d2rdudk...'); end
-    d2.rdudk = calculate_derivative(d.rdk, u_syms, 'r', {'k','u'});
-    if verbose; fprintf('Done.\n'); end
-    
-    % Gradient of dfdx with respect to x
-    if verbose; fprintf('Calculating d2fdx2...'); end
-    d2.fdx2 = S_sym*reshape_derivative(d2.rdx2, [nr nx*nx], 'r', {'x' 'x'});
-    d2.fdx2 = reshape_derivative(d2.fdx2, [nx*nx nx], 'f', {'x' 'x'});
-    if verbose; fprintf('Done.\n'); end
-    
-    % Gradient of dfdu with respect to u
-    if verbose; fprintf('Calculating d2fdu2...'); end
-    d2.fdu2 = S_sym*reshape_derivative(d2.rdu2, [nr,nu*nu], 'r', {'u' 'u'});
-    d2.fdu2 = reshape_derivative(d2.fdu2, [nx*nu,nu], 'f', {'u' 'u'});
-    if verbose; fprintf('Done.\n'); end
-    
-    % Gradient of dfdu with respect to x
-    if verbose; fprintf('Calculating d2fdxdu...'); end
-    d2.fdxdu = S_sym*reshape_derivative(d2.rdxdu, [nr,nu*nx], 'r', {'u' 'x'});
-    d2.fdxdu = reshape_derivative(d2.fdxdu, [nx*nu,nx], 'f', {'u' 'x'});
-    if verbose; fprintf('Done.\n'); end
-    
-    % Gradient of dfdx with respect to u
-    if verbose; fprintf('Calculating d2fdudx...'); end
-    d2.fdudx = S_sym*reshape_derivative(d2.rdudx, [nr,nx*nu], 'r', {'x' 'u'});
-    d2.fdudx = reshape_derivative(d2.fdudx, [nx*nx,nu], 'f', {'x' 'u'});
-    if verbose; fprintf('Done.\n'); end
-    
-    % Gradient of dfdk with respect to k
-    if verbose; fprintf('Calculating d2fdk2...'); end
-    d2.fdk2 = S_sym*reshape_derivative(d2.rdk2, [nr,nk*nk], 'r', {'k' 'k'});
-    d2.fdk2 = reshape_derivative(d2.fdk2, [nx*nk,nk], 'f', {'k' 'k'});
-    if verbose; fprintf('Done.\n'); end
-    
-    % Gradient of dfdx with respect to k
-    if verbose; fprintf('Calculating d2fdkdx...'); end
-    d2.fdkdx = S_sym*reshape_derivative(d2.rdkdx, [nr,nx*nk], 'r', {'x' 'k'});
-    d2.fdkdx = reshape_derivative(d2.fdkdx, [nx*nx,nk], 'f', {'x' 'k'});
-    if verbose; fprintf('Done.\n'); end
-    
-    % Gradient of dfdu with respect to k
-    if verbose; fprintf('Calculating d2fdkdu...'); end
-    d2.fdkdu = S_sym*reshape_derivative(d2.rdkdu, [nr,nu*nk], 'r',{'u' 'k'});
-    d2.fdkdu = reshape_derivative(d2.fdkdu, [nx*nu,nk], 'f',{'u' 'k'});
-    if verbose; fprintf('Done.\n'); end
-    
-    % Gradient of dfdk with respect to x
-    if verbose; fprintf('Calculating d2fdxdk...'); end
-    d2.fdxdk = S_sym*reshape_derivative(d2.rdxdk, [nr,nk*nx], 'r',{'k' 'x'});
-    d2.fdxdk = reshape_derivative(d2.fdxdk, [nx*nk,nx], 'f',{'k' 'x'});
-    if verbose; fprintf('Done.\n'); end
-    
-    % Gradient of dfdk with respect to u
-    if verbose; fprintf('Calculating d2fdudk...'); end
-    d2.fdudk = S_sym*reshape_derivative(d2.rdudk, [nr,nk*nu], 'r',{'k' 'u'});
-    d2.fdudk = reshape_derivative(d2.fdudk, [nx*nk,nu], 'f',{'k' 'u'});
-    if verbose; fprintf('Done.\n'); end
->>>>>>> 21b45f26
     
     % Output's second derivatives
     if verbose; fprintf('Calculating d2ydx2...'); end
@@ -834,7 +701,6 @@
 
 d3 = [];
 if order >= 3
-<<<<<<< HEAD
     if useReactions
         % Gradient of d2rdx2 with respect to x
         d3.rdx3 = calculate_derivative(d2.rdx2, x_syms, 'r', {'x','x','x'});
@@ -856,21 +722,6 @@
         % Gradient of d2fdx2 with respect to k
         d3.fdkdx2 = calculate_derivative(d2.fdx2, k_syms, 'x', {'x','x','k'});
     end
-=======
-    % Gradient of d2rdx2 with respect to x
-    d3.rdx3 = calculate_derivative(d2.rdx2, x_syms, 'r', {'x','x','x'});
-    
-    % Gradient of d2rdx2 with respect to k
-    d3.rdkdx2 = calculate_derivative(d2.rdx2, k_syms, 'r', {'x','x','k'});
-    
-    % Gradient of d2fdx2 with respect to x
-    d3.fdx3 = S_sym*reshape_derivative(d3.rdx3, [nr,nx*nx*nx], 'r',{'x' 'x' 'x'});
-    d3.fdx3 = reshape_derivative(d3.fdx3, [xn*nx*nx,nx], 'f',{'x' 'x' 'x'});
-    
-    % Gradient of d2fdx2 with respect to k
-    d3.fdkdx2 = S_sym*reshape_derivative(d3.rdkdx2, [nr,nx*nx*nk], 'r',{'x' 'x' 'k'});
-    d3.fdkdx2 = reshape_derivative(d3.fdkdx2, [nx*nx*nx,nk], 'f',{'x' 'x' 'k'});
->>>>>>> 21b45f26
     
     % Gradient of d2x0ds2 with respect to s
     d3.x0ds3 = calculate_derivative(d2.x0ds2, s_syms, 'x', {'s','s','s'});
@@ -1444,10 +1295,7 @@
 
 m.Ready = true;
 m.Update = @Update;
-<<<<<<< HEAD
 m.UpdateField= @UpdateField;
-=======
->>>>>>> 21b45f26
 
     function mout = Update(k)
         % Copy existing model
@@ -1465,7 +1313,6 @@
         % Rebuild model
         mout = final(mout, x0, f, r, y, d, d2, d3, order);
     end
-<<<<<<< HEAD
 
     function mout = UpdateField(newfields)
         % Copy existing model
@@ -1485,8 +1332,6 @@
         % Rebuild model
         mout = final(mout, x0, f, r, y, d, d2, d3, order);
     end
-=======
->>>>>>> 21b45f26
 end
 
 function assert_no_ambiguous_species(expressions, ambiguous_names, type)
