function [G, D] = computeObjSensAdj(m, con, obj, opts)
verboseAll = max(opts.Verbose-1,0);
if verboseAll; tic; end

%% Set up system
% Constants
nx = m.nx;
ns = m.ns;
nTk = nnz(opts.UseParams);
nTs = nnz(opts.UseSeeds);
nTq = nnz(opts.UseInputControls);
nTh = nnz(opts.UseDoseControls);
nT = nTk + nTs + nTq + nTh;
paramMapper = ParamMapperOneModelType({opts.paramSpec});
nObj = size(obj,1);
d0 = zeros(ns,1); % A fake dose of 0 to subtract out

y = m.y;
dydx = m.dydx;
dydu = m.dydu;
dydk = m.dydk;

% Initialize variables
G = 0;
D = zeros(nT,1);

if opts.Verbose; disp('Integrating adjoint...'); end
<<<<<<< HEAD
if verboseAll; tic; end

% Seeds
s = con.s;
=======
for i_con = 1:n_con
    if opts.Verbose; fprintf('Experiment %d\n', i_con); end
    
    if verboseAll; tic; end
    opts_i = opts;
    
    % Modify opts structure
    opts_i.AbsTol = opts.AbsTol{i_con};
    opts_i.ObjWeights = opts.ObjWeights(:,i_con);

    UseSeeds_i = opts.UseSeeds(:,i_con);
    opts_i.UseSeeds = UseSeeds_i;
    inTs = nnz(UseSeeds_i);
    
    UseInputControls_i = opts.UseInputControls{i_con};
    opts_i.UseInputControls = UseInputControls_i;
    inTq = nnz(UseInputControls_i);
    
    UseDoseControls_i = opts.UseDoseControls{i_con};
    opts_i.UseDoseControls = UseDoseControls_i;
    inTh = nnz(UseDoseControls_i);
    
    inT = nTk + inTs + inTq + inTh;
    
    % Seeds
    s = con(i_con).s;
    
    % Input
    u = con(i_con).u;
    d = con(i_con).d;
    
    % * Integrate to steady-state
    if con(i_con).SteadyState
        ssSol = steadystateSysComp(m, con(i_con), opts_i);
        ic = ssSol.ye(:,end);
    else
        order = 0;
        ic = extractICs(m,con(i_con),opts_i,order);
    end
    
    [tF, eve, fin] = collectObservations(m, con(i_con), obj(:,i_con));
>>>>>>> 65cdf965

% Input
u = con.u;
d = con.d;

% * Integrate to steady-state
if con.SteadyState
    ssSol = integrateSteadystateSys(m, con, opts);
    ic = ssSol.ye(:,end);
else
    order = 0;
    ic = extractICs(m, con, opts, order);
end

[tF, eve, fin] = collectObservations(m, con, obj(:));

%% Integrate system
% Do not use select methods since the solution is needed at all time
if opts.Continuous
    [der, jac, del] = constructObjectiveSystem();
    sol_sys = accumulateOdeFwdComp(der, jac, 0, tF, [ic; 0], con.Discontinuities, 1:nx, opts.RelTol, opts.AbsTol(1:nx+1), del, eve, fin);
else
    [der, jac, del] = constructSystem();
    sol_sys = accumulateOdeFwdComp(der,jac, 0, tF, ic, con.Discontinuities, 1:nx, opts.RelTol, opts.AbsTol(1:nx), del, eve, fin);
end

% Work down
int_sys = struct;
int_sys.Type = 'Integration.System.Complex';
int_sys.Name = [m.Name ' in ' con.Name];

int_sys.x_names = vec({m.States.Name});
int_sys.u_names = vec({m.Inputs.Name});
int_sys.y_names = vec({m.Outputs.Name});
int_sys.k_names = vec({m.Parameters.Name});
int_sys.s_names = vec({m.Seeds.Name});

int_sys.nx = nx;
int_sys.ny = m.ny;
int_sys.nu = m.nu;
int_sys.nk = m.nk;
int_sys.ns = m.ns;
int_sys.nq = con.nq;
int_sys.nh = con.nh;
int_sys.k = m.k;
int_sys.s = con.s;
int_sys.q = con.q;
int_sys.h = con.h;

int_sys.dydx = m.dydx;
int_sys.dydu = m.dydu;

int_sys.nT = nT;
int_sys.UseParams        = opts.UseParams;
int_sys.UseSeeds         = opts.UseSeeds;
int_sys.UseInputControls = opts.UseInputControls;
int_sys.UseDoseControls  = opts.UseDoseControls;

int_sys.t = sol_sys.x;
int_sys.x = @(t)devals(sol_sys, t);
int_sys.u = con.u;
int_sys.y = @(t)y(t, devals(sol_sys, t), u(t));

int_sys.ie = sol_sys.ie;
int_sys.te = sol_sys.xe;
int_sys.xe = sol_sys.ye;
int_sys.ue = u(int_sys.te);
int_sys.ye = y(int_sys.te, int_sys.xe, int_sys.ue);

int_sys.sol = sol_sys;

% Distribute times for each observation
int_sys = repmat(int_sys, nObj,1);

% Determine which objectives to evaluate for this experiment (those
% that are not objectiveZero)
isobjzero = strcmp('Objective.Data.Zero',{obj(:).Type});
nonZeroObjs = find(~isobjzero);

for j = nonZeroObjs
    if obj(j).Complex
        % Only reveal time points in range of observation
        % Note: deval will still not throw an error outside this range
        int_sys(j).t = [int_sys(j).t(int_sys(j).t < obj(j).tF), obj(j).tF];
    else
        % Evaluate all requested time points
        int_sys(j).t = obj(j).DiscreteTimes;
        int_sys(j).x = int_sys(j).x(int_sys(j).t);
        int_sys(j).u = int_sys(j).u(int_sys(j).t);
        int_sys(j).y = int_sys(j).y(int_sys(j).t);
    end
end

%% Compute G
% Extract continuous term
if opts.Continuous
    G_cont = int_sys(1).sol.y(nx+1,end);
else
    G_cont = 0;
end

% Compute discrete term
G_disc = 0;
discrete_times_all = cell(nObj,1);
for j = nonZeroObjs
    [iDiscG, temp] = obj(j).G(int_sys(j));
    discrete_times_all{j} = row(unique(temp));
    G_disc = G_disc + opts.ObjWeights(j) * iDiscG;
end

discrete_times = vec(unique([discrete_times_all{:}]));

% Add to cumulative goal value
G = G + G_cont + G_disc;

%% Integrate Adjoint
% Construct system
[der, jac, del] = constructAdjointSystem();

% Set initial conditions
ic = zeros(nx+nT,1);

% Integrate [lambda; D] backward in time
sol = accumulateOdeRevSelect(der, jac, 0, tF, ic, [con.Discontinuities; discrete_times], 0, [], opts.RelTol, opts.AbsTol(nx+opts.Continuous+1:nx+opts.Continuous+nx+nT), del);

%% Complete steady-state
if con.SteadyState
    % * Start Adjoint again *
    [der, jac] = constructSteadystateSystem();
    
    % Set initial conditions starting from end of previous run
    ic = sol.y;
    
    % Integrate [lambda; D] backward in time and replace previous run
    sol = accumulateOdeRevSelect(der, jac, 0, ssSol.xe, ic, con.private.BasalDiscontinuities, 0, [], opts.RelTol, opts.AbsTol(nx+opts.Continuous+1:nx+opts.Continuous+nx+nT));
end

%% Add contributions to derivative
% (Subtract contribution because gradient was integrated backward)

% Rate parameters
curD = -sol.y(nx+1:end,end);

% Initial conditions
lambda = -sol.y(1:nx,end);
dx0dk_val = m.dx0dk(s);
curD(1:nTk) = vec(curD(1:nTk)) + dx0dk_val(:,opts.UseParams).' * lambda;
dx0ds_val = m.dx0ds(s);
curD(nTk+1:nTk+nTs) = vec(curD(nTk+1:nTk+nTs)) + dx0ds_val(:,opts.UseSeeds).' * lambda;

% Add to cumulative goal value
D = D + curD;

if opts.Normalized
    T = collectActiveParameters(m, con, opts.UseParams, opts.UseSeeds, {opts.UseInputControls}, {opts.UseDoseControls});
    D = D .* T;
end

if verboseAll; fprintf('|dGdT| = %g\tTime = %0.2f\n', norm(curD), toc); end

if opts.Verbose; fprintf('Summary: |dGdT| = %g\n', norm(D)); end

% Convert gradient to standard form for local T
D = paramMapper.T2Tlocal(D);

% End of function
%%%%%%%%%%%%%%%%%%%%%%%%%%%%%%%%%%%%%%%%%%%%%%%%%%%%%%%%%%%%%%%%%%%%%%%%%%%

%% %%%%%%%%%%%%%%%%%%%%%%%%%%%%%%%%%%%%%%%%%%%%%%%%
%%%%% The system for integrating lambda and D %%%%%
%%%%%%%%%%%%%%%%%%%%%%%%%%%%%%%%%%%%%%%%%%%%%%%%%%%
    function [der, jac, del] = constructAdjointSystem()
        dx0dk   = m.dx0dk;
        dx0dd   = m.dx0ds;
        dfdx    = m.dfdx;
        dfdu    = m.dfdu;
        dfdk    = m.dfdk;
        dfdT    = @dfdTSub;
        dudq    = con.dudq;
        dddh    = con.dddh;
        nh      = con.nh;
        
        der = @derivative;
        jac = @jacobian;
        del = @delta;
        
        % Derivative of [lambda; D] with respect to time
        function val = derivative(t, joint)
            u_i = u(t);
            x_i = deval(sol_sys, t, 1:nx);
            y_i = y(t, x_i, u_i);
            dydx_i = dydx(t, x_i, u_i);
            l = joint(1:nx);
            
            % Sum continuous objective functions
            dgdx = zeros(nx,1);
<<<<<<< HEAD
            for i = 1:nObj
                dgdx = dgdx + dydx_i.' * opts.ObjWeights(i)*obj(i).dgdy(t,y_i);
=======
            for i = nonzeroobjs
                dgdx = dgdx + dydx_i.' * (opts.ObjWeights(i,i_con)*obj(i,i_con).dgdy(t,y_i));
>>>>>>> 65cdf965
            end
            
            val = [dgdx; zeros(nT,1)] - [dfdx(t,x_i,u_i).'; dfdT(t,x_i,u_i).'] * l;
        end
        
        % Jacobian of [lambda; D] derivative
        function val = jacobian(t, joint)
            ui = u(t);
            x = deval(sol_sys, t, 1:nx);
            
            val = [-dfdx(t,x,ui).', sparse(nx,nT);
                   -dfdT(t,x,ui).', sparse(nT,nT)];
        end
        
        % Discrete effects of the objective function
        function val = delta(t, joint)
            u_i = u(t);
            x_i = deval(sol_sys, t, 1:nx);
            dydx_i = dydx(t, x_i, u_i);
            dydu_i = dydu(t, x_i, u_i);
            dydk_i = dydk(t, x_i, u_i);
            dGdx = zeros(nx,1);
<<<<<<< HEAD
            dGdT = zeros(nT,1);
            for i = 1:nObj
                dGdy = obj(i).dGdy(t, int_sys(i));
                dGdx = dGdx + dydx_i.' * opts.ObjWeights(i)*dGdy;
=======
            dGdT = zeros(inT,1);
            for i = nonzeroobjs
                dGdy = obj(i,i_con).dGdy(t, int_sys(i));
                dGdx = dGdx + dydx_i.' * opts.ObjWeights(i,i_con)*dGdy;
>>>>>>> 65cdf965
                dGdk = dydk_i.' * dGdy;
                dGds = zeros(ns, 1);
                dGdq = dudq(t).' * dydu_i.' * dGdy; % q_ % partial dGdq(i)
                dGdh = zeros(nh, 1);
                if t == 0 % Only evaluate the partial derivatives that don't depend on time once at t=0 (t=0 chosen arbitrarily)
                    dGdk = dGdk + obj(i).dGdk(int_sys(i)); % k_ % partial dGdk(i)
                    dGds = dGds + obj(i).dGds(int_sys(i)); % s_ % partial dGds(i)
                    dGdq = dGdq + obj(i).dGdq(int_sys(i)); % q_ % partial dGdq(i)
                    dGdh = dGdh + obj(i).dGdh(int_sys(i)); % h_ % partial dGdh(i)
                end
                dGdT = dGdT + opts.ObjWeights(i)*[dGdk(opts.UseParams); dGds(opts.UseSeeds); dGdq(opts.UseInputControls); dGdh(opts.UseDoseControls)]; % T_ + (k_ -> T_) -> T_
            end
            
            lambda = -joint(1:nx,end) + dGdx; % Update current lambda
            d_i = d(t);
            dx0dk_i = dx0dk(d_i) - dx0dk(d0);
            dx0dk_i = dx0dk_i(:,opts.UseParams);
            dose_change_k = dx0dk_i.' * lambda;
            dx0dd_i = dx0dd(d_i);
            dddh_i = dddh(t);
            dddh_i = dddh_i(:,opts.UseDoseControls);
            dose_change_h = dddh_i.' * dx0dd_i.' * lambda;
            dGdT = dGdT + [dose_change_k; zeros(nTs,1); zeros(nTq,1); dose_change_h];
            
            val = [dGdx; dGdT];
        end
        
        % Modifies dfdk to relate only to the parameters of interest
        function val = dfdTSub(t, x, u)
            val = dfdk(t,x,u);
            dfdq = dfdu(t,x,u) * dudq(t);
            val = [val(:,opts.UseParams), sparse(nx,nTs), dfdq(:,opts.UseInputControls), sparse(nx,nTh)];
        end
    end

    function [der, jac] = constructSteadystateSystem()
        dfdx = m.dfdx;
        dfdu = m.dfdu;
        dfdk = m.dfdk;
        dfdT = @dfdTSub;
        basal_u = con.private.basal_u;
        basal_dudq = con.private.basal_dudq;
        
        der = @derivative;
        jac = @jacobian;
        
        % Derivative of [lambda; D] with respect to time
        function val = derivative(t, joint)
            ui = basal_u(t);
            x = deval(ssSol, t, 1:nx);
            l = joint(1:nx);
            
            val = -[dfdx(-1,x,ui).'; dfdT(t,x,ui).'] * l;
        end
        
        % Jacobian of [lambda; D] derivative
        function val = jacobian(t, joint)
            ui = basal_u(t);
            x = deval(ssSol, t, 1:nx);
            
            val = [-dfdx(-1,x,ui).', sparse(nx,nT);
                   -dfdT(t,x,ui).', sparse(nT,nT)];
        end
        
        % Modifies dfdk to relate only to the parameters of interest
        function val = dfdTSub(t, x, u)
            val = dfdk(-1,x,u);
            dfdq = dfdu(-1,x,u) * basal_dudq(t);
            val = [val(:,opts.UseParams), zeros(nx,nTs), dfdq(:,opts.UseInputControls), sparse(nx,nTh)];
        end
    end

    function [der, jac, del] = constructObjectiveSystem()
        f       = m.f;
        dfdx    = m.dfdx;
        x0      = m.x0;
        
        der = @derivative;
        jac = @jacobian;
        del = @delta;
        
        % Derivative of [x; G] with respect to time
        function val = derivative(t, joint)
            ui = u(t);            
            x = joint(1:nx);
            
            % Sum continuous objective functions
            g = 0;
            for i = nonzeroobjs
                g = g + opts.ObjWeights(i) * obj(i).g(t,x,ui);
            end
            
            val = [f(t,x,ui); g];
        end
        
        % Jacobian of [x; G] derivative
        function val = jacobian(t, joint)
            ui = u(t);
            x = joint(1:nx);
            
            % Sum continuous objective gradients
            dgdx = zeros(1,nx);
            for i = nonzeroobjs
                dgdx = dgdx + opts.ObjWeights(i) * vec(obj(i).dgdx(t,x,ui)).';
            end
            
            val = [dfdx(t,x,ui), sparse(nx,1);
                          dgdx,            0];
        end

        % Dosing
        function val = delta(t, joint)
            val = [x0(d(t)) - x0(d0); 0];
        end
    end

    function [der, jac, del] = constructSystem()
        f     = m.f;
        dfdx  = m.dfdx;
        x0    = m.x0;
        
        der = @derivative;
        jac = @jacobian;
        del = @delta;
        
        % Derivative of x with respect to time
        function val = derivative(t, x)
            ui   = u(t);
            val = f(t,x,ui);
        end
        
        % Jacobian of x derivative
        function val = jacobian(t, x)
            ui   = u(t);
            val = dfdx(t,x,ui);
        end
        
        % Dosing
        function val = delta(t, x)
            val = x0(d(t)) - x0(d0);
        end
    end
end<|MERGE_RESOLUTION|>--- conflicted
+++ resolved
@@ -25,54 +25,10 @@
 D = zeros(nT,1);
 
 if opts.Verbose; disp('Integrating adjoint...'); end
-<<<<<<< HEAD
 if verboseAll; tic; end
 
 % Seeds
 s = con.s;
-=======
-for i_con = 1:n_con
-    if opts.Verbose; fprintf('Experiment %d\n', i_con); end
-    
-    if verboseAll; tic; end
-    opts_i = opts;
-    
-    % Modify opts structure
-    opts_i.AbsTol = opts.AbsTol{i_con};
-    opts_i.ObjWeights = opts.ObjWeights(:,i_con);
-
-    UseSeeds_i = opts.UseSeeds(:,i_con);
-    opts_i.UseSeeds = UseSeeds_i;
-    inTs = nnz(UseSeeds_i);
-    
-    UseInputControls_i = opts.UseInputControls{i_con};
-    opts_i.UseInputControls = UseInputControls_i;
-    inTq = nnz(UseInputControls_i);
-    
-    UseDoseControls_i = opts.UseDoseControls{i_con};
-    opts_i.UseDoseControls = UseDoseControls_i;
-    inTh = nnz(UseDoseControls_i);
-    
-    inT = nTk + inTs + inTq + inTh;
-    
-    % Seeds
-    s = con(i_con).s;
-    
-    % Input
-    u = con(i_con).u;
-    d = con(i_con).d;
-    
-    % * Integrate to steady-state
-    if con(i_con).SteadyState
-        ssSol = steadystateSysComp(m, con(i_con), opts_i);
-        ic = ssSol.ye(:,end);
-    else
-        order = 0;
-        ic = extractICs(m,con(i_con),opts_i,order);
-    end
-    
-    [tF, eve, fin] = collectObservations(m, con(i_con), obj(:,i_con));
->>>>>>> 65cdf965
 
 % Input
 u = con.u;
@@ -80,7 +36,7 @@
 
 % * Integrate to steady-state
 if con.SteadyState
-    ssSol = integrateSteadystateSys(m, con, opts);
+    ssSol = steadystateSysComp(m, con, opts);
     ic = ssSol.ye(:,end);
 else
     order = 0;
@@ -269,13 +225,8 @@
             
             % Sum continuous objective functions
             dgdx = zeros(nx,1);
-<<<<<<< HEAD
             for i = 1:nObj
                 dgdx = dgdx + dydx_i.' * opts.ObjWeights(i)*obj(i).dgdy(t,y_i);
-=======
-            for i = nonzeroobjs
-                dgdx = dgdx + dydx_i.' * (opts.ObjWeights(i,i_con)*obj(i,i_con).dgdy(t,y_i));
->>>>>>> 65cdf965
             end
             
             val = [dgdx; zeros(nT,1)] - [dfdx(t,x_i,u_i).'; dfdT(t,x_i,u_i).'] * l;
@@ -298,17 +249,10 @@
             dydu_i = dydu(t, x_i, u_i);
             dydk_i = dydk(t, x_i, u_i);
             dGdx = zeros(nx,1);
-<<<<<<< HEAD
             dGdT = zeros(nT,1);
             for i = 1:nObj
                 dGdy = obj(i).dGdy(t, int_sys(i));
                 dGdx = dGdx + dydx_i.' * opts.ObjWeights(i)*dGdy;
-=======
-            dGdT = zeros(inT,1);
-            for i = nonzeroobjs
-                dGdy = obj(i,i_con).dGdy(t, int_sys(i));
-                dGdx = dGdx + dydx_i.' * opts.ObjWeights(i,i_con)*dGdy;
->>>>>>> 65cdf965
                 dGdk = dydk_i.' * dGdy;
                 dGds = zeros(ns, 1);
                 dGdq = dudq(t).' * dydu_i.' * dGdy; % q_ % partial dGdq(i)
@@ -397,7 +341,7 @@
             
             % Sum continuous objective functions
             g = 0;
-            for i = nonzeroobjs
+            for i = 1:n_obj
                 g = g + opts.ObjWeights(i) * obj(i).g(t,x,ui);
             end
             
@@ -411,7 +355,7 @@
             
             % Sum continuous objective gradients
             dgdx = zeros(1,nx);
-            for i = nonzeroobjs
+            for i = 1:n_obj
                 dgdx = dgdx + opts.ObjWeights(i) * vec(obj(i).dgdx(t,x,ui)).';
             end
             
