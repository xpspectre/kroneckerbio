function tests = UT10_Fitting()
tests = functiontests(localfunctions);
if nargout < 1
    tests.run;
end
end

function testSimpleFitting(a)
[m, con, obj, opts] = simple_model();
opts.MaxIter = 2;

Gold = ObjectiveValue(m, con, obj, opts);

[m, con] = FitObjective(m, con, obj, opts);

Gnew = ObjectiveValue(m, con, obj, opts);

a.verifyLessThan(Gnew, Gold)
end

function testSimpleAnalyticFitting(a)
[m, con, obj, opts] = simple_analytic_model();
opts.MaxIter = 2;

Gold = ObjectiveValue(m, con, obj, opts);

[m, con] = FitObjective(m, con, obj, opts);

Gnew = ObjectiveValue(m, con, obj, opts);

a.verifyLessThan(Gnew, Gold)
end

function testMichaelisMentenFitting(a)
[m, con, obj, opts] = michaelis_menten_model();

Gold = ObjectiveValue(m, con, obj, opts);

timer = tic;
[m, con, G, D] = FitObjective(m, con, obj, opts);
time = toc(timer);

Gnew = ObjectiveValue(m, con, obj, opts);
Dnew = ObjectiveGradient(m, con, obj, opts);

a.verifyLessThan(Gnew, Gold)
<<<<<<< HEAD
a.verifyLessThan(time, 12) % sec, Hack to verify it finishes quickly with correct obj fun grad in FitObjective
end

function testMakeMultiConditionFit(a)
opts = [];
opts.Verbose = 0;
fit = FitObject('UT10_MultiConditionFit', opts);

m = equilibrium_model;
fit.addModel(m);

times = linspace(0, 1, 5)';
outputs = {'A','B','C'};
sd = sdLinear(0.05, 0.1);

nCon = 3;
for i = 1:nCon
    con = experimentInitialValue(m, [1,2,0]', [], [], ['Con' num2str(i)]);
    [outputsList, timesList, measurementsList] = generateTestData(m, con, times, outputs, sd);
    obs = observationLinearWeightedSumOfSquares(outputsList, timesList, sd, ['Obs' num2str(i)]);
    obj = obs.Objective(measurementsList);
    opts = [];
    opts.UseParams = [i;1];
    fit.addFitConditionData(obj, con, opts);
end

a.verifyEqual(length(fit.Models), nCon); % different UseParams -> added dummy models
a.verifyEqual(length(fit.Conditions), nCon);
a.verifyEqual(length(fit.Objectives), nCon);
end

function testMakeMultiModelFit(a)
opts = [];
opts.ModelsShareParams = true;
opts.Verbose = 0;

fit = FitObject('UT10_MultiModelFit', opts);

m1 = equilibrium_model;
fit.addModel(m1);
m2 = equilibrium_dimer_model;
fit.addModel(m2);

times = linspace(0, 1, 5)';
outputs = {'A','B','C'};
sd = sdLinear(0.05, 0.1);
    
con = experimentInitialValue(m1, [1,2,0], [], [], 'Con');
[outputsList, timesList, measurementsList] = generateTestData(m1, con, times, outputs, sd);
obs = observationLinearWeightedSumOfSquares(outputsList, timesList, sd, 'Obs1');
obj = obs.Objective(measurementsList);
opts = [];
opts.UseParams = [1,2]';
opts.UseSeeds = [1,2,0]';
fit.addFitConditionData(obj, con, opts);

con = experimentInitialValue(m2, [2,2,0,0], [], [], 'Con2');
[outputsList, timesList, measurementsList] = generateTestData(m2, con, times, outputs, sd);
obs = observationLinearWeightedSumOfSquares(outputsList, timesList, sd, 'Obs2');
obj = obs.Objective(measurementsList);
opts = [];
opts.UseParams = [3,2,4,5]';
opts.UseSeeds = [3,4,0,0]';
fit.addFitConditionData(obj, con, opts);

a.verifyEqual(length(fit.Models), 2);
a.verifyEqual(length(fit.Conditions), 2);
a.verifyEqual(length(fit.Objectives), 2);
end

% TODO: add FitObject-related tests
=======
a.verifyLessThan(time, 12)

a.verifyEqual(G, Gnew, 'RelTol', 1e-4)
a.verifyEqual(D, Dnew, 'RelTol', 1e-4)
end
>>>>>>> 9f35a1b3
<|MERGE_RESOLUTION|>--- conflicted
+++ resolved
@@ -44,8 +44,10 @@
 Dnew = ObjectiveGradient(m, con, obj, opts);
 
 a.verifyLessThan(Gnew, Gold)
-<<<<<<< HEAD
 a.verifyLessThan(time, 12) % sec, Hack to verify it finishes quickly with correct obj fun grad in FitObjective
+
+a.verifyEqual(G, Gnew, 'RelTol', 1e-4)
+a.verifyEqual(D, Dnew, 'RelTol', 1e-4)
 end
 
 function testMakeMultiConditionFit(a)
@@ -115,11 +117,4 @@
 a.verifyEqual(length(fit.Objectives), 2);
 end
 
-% TODO: add FitObject-related tests
-=======
-a.verifyLessThan(time, 12)
-
-a.verifyEqual(G, Gnew, 'RelTol', 1e-4)
-a.verifyEqual(D, Dnew, 'RelTol', 1e-4)
-end
->>>>>>> 9f35a1b3
+% TODO: add FitObject-related tests