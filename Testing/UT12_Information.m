--- conflicted
+++ resolved
@@ -11,7 +11,18 @@
 F1 = ObjectiveInformation(m, con, obj, opts);
 end
 
-<<<<<<< HEAD
+function testObjectiveInformationSimpleAnalytic(a)
+[m, con, obj, opts] = simple_analytic_model();
+
+F1 = ObjectiveInformation(m, con, obj, opts);
+end
+
+function testObjectiveInformationMichaelisMenten(a)
+[m, con, obj, opts] = michaelis_menten_model();
+
+F1 = ObjectiveInformation(m, con, obj, opts);
+end
+
 function testObjectiveInformationArguments(a)
 % Test different ways of calling ObjectiveInformation
 [m, con, obj, opts] = simple_model();
@@ -29,20 +40,6 @@
 a.verifyEqual(FAll2, FAll3);
 end
 
-function testObjectiveValueSimpleAnalytic(a)
-=======
-function testObjectiveInformationSimpleAnalytic(a)
->>>>>>> fb89f93e
-[m, con, obj, opts] = simple_analytic_model();
-
-F1 = ObjectiveInformation(m, con, obj, opts);
-end
-
-function testObjectiveInformationMichaelisMenten(a)
-[m, con, obj, opts] = michaelis_menten_model();
-
-F1 = ObjectiveInformation(m, con, obj, opts);
-end
 
 function testObjectiveInformationCovarianceThetaDependence(a)
 % Determine whether ObjectiveInformation can correctly calculate the Fisher
@@ -62,6 +59,7 @@
 obj = obs.Objective(stdev + rand); % Random value added should make no difference
 
 opts.UseParams = 1;
+opts.Verbose = 0;
 
 for normalize = [false true]
     opts.Normalized = normalize;
@@ -77,4 +75,4 @@
     a.verifyEqual(F, Ftheoretical, 'AbsTol', 1e-9, 'RelTol', 1e-6)
 end
 
-end+end
